--- conflicted
+++ resolved
@@ -1,13 +1,9 @@
 queue_rules:
   - name: default
     conditions:
-<<<<<<< HEAD
-      - base~=cosmos/
-=======
       - or:
         - base~=cosmos/
         - base~=chains/
->>>>>>> 2a3e297d
 
 pull_request_rules:
   - name: automerge with label automerge and branch protection passing
