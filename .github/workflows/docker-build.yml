name: docker-build

on:
  push:
    branches:
      - chains/*/*

jobs:
  docker:
    runs-on: ubuntu-latest
    steps:
      -
        name: Checkout
        uses: actions/checkout@v3
        with:
          fetch-depth: 0
      - 
        name: Set bdjuno chain_name
        shell: bash
        run: echo "CHAIN_NAME=$(echo ${GITHUB_REF#refs/heads/} | sed 's/\//_/g')" >> $GITHUB_ENV
      -
        name: Set bdjuno version
        shell: bash
        run: echo "GITHUB_VERSION=$(git describe --tags)" >> $GITHUB_ENV
      -
        name: Prepare tags
        id: prep
        run: |
          DOCKER_IMAGE=${{ secrets.DOCKERHUB_BDJUNO_REPO }}
          CHAIN_NAME="${{env.CHAIN_NAME}}"
          VERSION="${{env.GITHUB_VERSION}}"
          TAGS="${DOCKER_IMAGE}:${CHAIN_NAME}-${VERSION}"
          echo ::set-output name=version::${VERSION}
          echo ::set-output name=tags::${TAGS}
          echo ::set-output name=created::$(date -u +'%Y-%m-%dT%H:%M:%SZ')
      - name: Determine Dockerfile to use
        run: |
          if [[ -f Dockerfile.cosmwasm ]]; then
            export DOCKERFILE=Dockerfile.cosmwasm
          else
            export DOCKERFILE=Dockerfile.default
          fi
          echo "DOCKERFILE=${DOCKERFILE}" >> $GITHUB_ENV
      -
        name: Set up Docker Buildx
        uses: docker/setup-buildx-action@v2
      -
        name: Login to DockerHub
        uses: docker/login-action@v2
        with:
<<<<<<< HEAD
          username: ${{ secrets.DOCKERHUB_USERNAME }}
          password: ${{ secrets.DOCKERHUB_PASSWORD }}
=======
          username: ${{ secrets.DOCKER_USERNAME }}
          password: ${{ secrets.DOCKER_PASSWORD }}
>>>>>>> 16aad0d7
      -
        name: Build and push
        uses: docker/build-push-action@v4
        with:
          context: .
          file: "./${{ env.DOCKERFILE }}"
          push: true
          tags: ${{ steps.prep.outputs.tags }}<|MERGE_RESOLUTION|>--- conflicted
+++ resolved
@@ -48,13 +48,8 @@
         name: Login to DockerHub
         uses: docker/login-action@v2
         with:
-<<<<<<< HEAD
-          username: ${{ secrets.DOCKERHUB_USERNAME }}
-          password: ${{ secrets.DOCKERHUB_PASSWORD }}
-=======
           username: ${{ secrets.DOCKER_USERNAME }}
           password: ${{ secrets.DOCKER_PASSWORD }}
->>>>>>> 16aad0d7
       -
         name: Build and push
         uses: docker/build-push-action@v4
