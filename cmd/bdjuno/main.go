--- conflicted
+++ resolved
@@ -13,16 +13,9 @@
 
 	"github.com/forbole/bdjuno/v4/types/config"
 
-<<<<<<< HEAD
-	"github.com/forbole/bdjuno/v3/database"
-	"github.com/forbole/bdjuno/v3/modules"
-
-	gaiaapp "github.com/cosmos/gaia/v6/app"
-	regenapp "github.com/regen-network/regen-ledger/v4/app"
-=======
 	"github.com/forbole/bdjuno/v4/database"
 	"github.com/forbole/bdjuno/v4/modules"
->>>>>>> 83a54c6b
+	regenapp "github.com/regen-network/regen-ledger/v5/app"
 )
 
 func main() {
@@ -60,14 +53,9 @@
 // support custom messages.
 // This should be edited by custom implementations if needed.
 func getBasicManagers() []module.BasicManager {
-<<<<<<< HEAD
 	return []module.BasicManager{
-		gaiaapp.ModuleBasics,
 		regenapp.ModuleBasics,
 	}
-=======
-	return []module.BasicManager{}
->>>>>>> 83a54c6b
 }
 
 // getAddressesParser returns the messages parser that should be used to get the users involved in
