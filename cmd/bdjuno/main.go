--- conflicted
+++ resolved
@@ -13,15 +13,11 @@
 
 	"github.com/forbole/bdjuno/v4/types/config"
 
-<<<<<<< HEAD
 	"github.com/forbole/bdjuno/v4/database"
 	"github.com/forbole/bdjuno/v4/modules"
 	regenapp "github.com/regen-network/regen-ledger/v5/app"
-=======
 	"github.com/cosmos/cosmos-sdk/simapp"
-	"github.com/forbole/bdjuno/v4/database"
-	"github.com/forbole/bdjuno/v4/modules"
->>>>>>> f5292661
+
 )
 
 func main() {
@@ -60,11 +56,8 @@
 // This should be edited by custom implementations if needed.
 func getBasicManagers() []module.BasicManager {
 	return []module.BasicManager{
-<<<<<<< HEAD
+		simapp.ModuleBasics,
 		regenapp.ModuleBasics,
-=======
-		simapp.ModuleBasics,
->>>>>>> f5292661
 	}
 }
 
