package main

import (
	"github.com/cosmos/cosmos-sdk/types/module"
	"github.com/forbole/juno/v2/cmd"
	initcmd "github.com/forbole/juno/v2/cmd/init"
	parsecmd "github.com/forbole/juno/v2/cmd/parse"
	"github.com/forbole/juno/v2/modules/messages"

	actionscmd "github.com/forbole/bdjuno/v2/cmd/actions"
	fixcmd "github.com/forbole/bdjuno/v2/cmd/fix"
	migratecmd "github.com/forbole/bdjuno/v2/cmd/migrate"
	parsegenesiscmd "github.com/forbole/bdjuno/v2/cmd/parse-genesis"

	"github.com/forbole/bdjuno/v2/types/config"

	bitsongapp "github.com/bitsongofficial/go-bitsong/app"
	"github.com/forbole/bdjuno/v2/database"
	"github.com/forbole/bdjuno/v2/modules"

	gaiaapp "github.com/cosmos/gaia/v6/app"
)

func main() {
	parseCfg := parsecmd.NewConfig().
		WithDBBuilder(database.Builder).
		WithEncodingConfigBuilder(config.MakeEncodingConfig(getBasicManagers())).
		WithRegistrar(modules.NewRegistrar(getAddressesParser()))

	cfg := cmd.NewConfig("bdjuno").
		WithParseConfig(parseCfg)

	// Run the command
	rootCmd := cmd.RootCmd(cfg.GetName())

	rootCmd.AddCommand(
		cmd.VersionCmd(),
		initcmd.InitCmd(cfg.GetInitConfig()),
		parsecmd.ParseCmd(cfg.GetParseConfig()),
		migratecmd.NewMigrateCmd(),
		fixcmd.NewFixCmd(cfg.GetParseConfig()),
		parsegenesiscmd.NewParseGenesisCmd(cfg.GetParseConfig()),
		actionscmd.NewActionsCmd(cfg.GetParseConfig()),
	)

	executor := cmd.PrepareRootCmd(cfg.GetName(), rootCmd)
	err := executor.Execute()
	if err != nil {
		panic(err)
	}
}

// getBasicManagers returns the various basic managers that are used to register the encoding to
// support custom messages.
// This should be edited by custom implementations if needed.
func getBasicManagers() []module.BasicManager {
	return []module.BasicManager{
<<<<<<< HEAD
		simapp.ModuleBasics,
		bitsongapp.ModuleBasics,
=======
		gaiaapp.ModuleBasics,
>>>>>>> eeb49758
	}
}

// getAddressesParser returns the messages parser that should be used to get the users involved in
// a specific message.
// This should be edited by custom implementations if needed.
func getAddressesParser() messages.MessageAddressesParser {
	return messages.JoinMessageParsers(
		messages.CosmosMessageAddressesParser,
	)
}<|MERGE_RESOLUTION|>--- conflicted
+++ resolved
@@ -55,12 +55,8 @@
 // This should be edited by custom implementations if needed.
 func getBasicManagers() []module.BasicManager {
 	return []module.BasicManager{
-<<<<<<< HEAD
-		simapp.ModuleBasics,
+		gaiaapp.ModuleBasics,
 		bitsongapp.ModuleBasics,
-=======
-		gaiaapp.ModuleBasics,
->>>>>>> eeb49758
 	}
 }
 
