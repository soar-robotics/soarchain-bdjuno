package main

import (
	"github.com/cosmos/cosmos-sdk/types/module"
	"github.com/forbole/juno/v4/cmd"
	initcmd "github.com/forbole/juno/v4/cmd/init"
	parsetypes "github.com/forbole/juno/v4/cmd/parse/types"
	startcmd "github.com/forbole/juno/v4/cmd/start"
	"github.com/forbole/juno/v4/modules/messages"

	migratecmd "github.com/forbole/bdjuno/v4/cmd/migrate"
	parsecmd "github.com/forbole/bdjuno/v4/cmd/parse"

	"github.com/forbole/bdjuno/v4/types/config"

<<<<<<< HEAD
	"github.com/forbole/bdjuno/v3/database"
	"github.com/forbole/bdjuno/v3/modules"

	evmosapp "github.com/evmos/evmos/v11/app"
=======
	"github.com/forbole/bdjuno/v4/database"
	"github.com/forbole/bdjuno/v4/modules"
>>>>>>> 4e03eaa8
)

func main() {
	initCfg := initcmd.NewConfig().
		WithConfigCreator(config.Creator)

	parseCfg := parsetypes.NewConfig().
		WithDBBuilder(database.Builder).
		WithEncodingConfigBuilder(config.MakeEncodingConfig(getBasicManagers())).
		WithRegistrar(modules.NewRegistrar(getAddressesParser()))

	cfg := cmd.NewConfig("bdjuno").
		WithInitConfig(initCfg).
		WithParseConfig(parseCfg)

	// Run the command
	rootCmd := cmd.RootCmd(cfg.GetName())

	rootCmd.AddCommand(
		cmd.VersionCmd(),
		initcmd.NewInitCmd(cfg.GetInitConfig()),
		parsecmd.NewParseCmd(cfg.GetParseConfig()),
		migratecmd.NewMigrateCmd(cfg.GetName(), cfg.GetParseConfig()),
		startcmd.NewStartCmd(cfg.GetParseConfig()),
	)

	executor := cmd.PrepareRootCmd(cfg.GetName(), rootCmd)
	err := executor.Execute()
	if err != nil {
		panic(err)
	}
}

// getBasicManagers returns the various basic managers that are used to register the encoding to
// support custom messages.
// This should be edited by custom implementations if needed.
func getBasicManagers() []module.BasicManager {
<<<<<<< HEAD
	return []module.BasicManager{
		evmosapp.ModuleBasics,
	}
=======
	return []module.BasicManager{}
>>>>>>> 4e03eaa8
}

// getAddressesParser returns the messages parser that should be used to get the users involved in
// a specific message.
// This should be edited by custom implementations if needed.
func getAddressesParser() messages.MessageAddressesParser {
	return messages.JoinMessageParsers(
		messages.CosmosMessageAddressesParser,
	)
}<|MERGE_RESOLUTION|>--- conflicted
+++ resolved
@@ -13,15 +13,10 @@
 
 	"github.com/forbole/bdjuno/v4/types/config"
 
-<<<<<<< HEAD
-	"github.com/forbole/bdjuno/v3/database"
-	"github.com/forbole/bdjuno/v3/modules"
+	"github.com/forbole/bdjuno/v4/database"
+	"github.com/forbole/bdjuno/v4/modules"
 
 	evmosapp "github.com/evmos/evmos/v11/app"
-=======
-	"github.com/forbole/bdjuno/v4/database"
-	"github.com/forbole/bdjuno/v4/modules"
->>>>>>> 4e03eaa8
 )
 
 func main() {
@@ -59,13 +54,9 @@
 // support custom messages.
 // This should be edited by custom implementations if needed.
 func getBasicManagers() []module.BasicManager {
-<<<<<<< HEAD
 	return []module.BasicManager{
 		evmosapp.ModuleBasics,
 	}
-=======
-	return []module.BasicManager{}
->>>>>>> 4e03eaa8
 }
 
 // getAddressesParser returns the messages parser that should be used to get the users involved in
