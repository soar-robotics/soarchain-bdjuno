package main

import (
	"github.com/cosmos/cosmos-sdk/types/module"
	desmosapp "github.com/desmos-labs/desmos/v5/app"
	"github.com/forbole/juno/v5/cmd"
	initcmd "github.com/forbole/juno/v5/cmd/init"
	migratecmd "github.com/forbole/juno/v5/cmd/migrate"
	parsetypes "github.com/forbole/juno/v5/cmd/parse/types"
	startcmd "github.com/forbole/juno/v5/cmd/start"
	"github.com/forbole/juno/v5/modules/messages"

	parsecmd "github.com/forbole/bdjuno/v4/cmd/parse"

	"github.com/forbole/bdjuno/v4/types/config"

	"github.com/forbole/bdjuno/v4/database"
	"github.com/forbole/bdjuno/v4/modules"

	gaiaapp "github.com/cosmos/gaia/v7/app"
	desmosapp "github.com/desmos-labs/desmos/v4/app"
)

func main() {
	initCfg := initcmd.NewConfig().
		WithConfigCreator(config.Creator)

	parseCfg := parsetypes.NewConfig().
		WithDBBuilder(database.Builder).
		WithEncodingConfigBuilder(config.MakeEncodingConfig(getBasicManagers())).
		WithRegistrar(modules.NewRegistrar(getAddressesParser()))

	cfg := cmd.NewConfig("bdjuno").
		WithInitConfig(initCfg).
		WithParseConfig(parseCfg)

	// Run the command
	rootCmd := cmd.RootCmd(cfg.GetName())

	rootCmd.AddCommand(
		cmd.VersionCmd(),
		initcmd.NewInitCmd(cfg.GetInitConfig()),
		parsecmd.NewParseCmd(cfg.GetParseConfig()),
		migratecmd.NewMigrateCmd(cfg.GetName(), cfg.GetParseConfig()),
		startcmd.NewStartCmd(cfg.GetParseConfig()),
	)

	executor := cmd.PrepareRootCmd(cfg.GetName(), rootCmd)
	err := executor.Execute()
	if err != nil {
		panic(err)
	}
}

// getBasicManagers returns the various basic managers that are used to register the encoding to
// support custom messages.
// This should be edited by custom implementations if needed.
func getBasicManagers() []module.BasicManager {
	return []module.BasicManager{
<<<<<<< HEAD
		gaiaapp.ModuleBasics,
=======
>>>>>>> 61fc3d50
		desmosapp.ModuleBasics,
	}
}

// getAddressesParser returns the messages parser that should be used to get the users involved in
// a specific message.
// This should be edited by custom implementations if needed.
func getAddressesParser() messages.MessageAddressesParser {
	return messages.JoinMessageParsers(
		desmosMessageAddressesParser,
		messages.CosmosMessageAddressesParser,
	)
}<|MERGE_RESOLUTION|>--- conflicted
+++ resolved
@@ -16,9 +16,6 @@
 
 	"github.com/forbole/bdjuno/v4/database"
 	"github.com/forbole/bdjuno/v4/modules"
-
-	gaiaapp "github.com/cosmos/gaia/v7/app"
-	desmosapp "github.com/desmos-labs/desmos/v4/app"
 )
 
 func main() {
@@ -57,10 +54,6 @@
 // This should be edited by custom implementations if needed.
 func getBasicManagers() []module.BasicManager {
 	return []module.BasicManager{
-<<<<<<< HEAD
-		gaiaapp.ModuleBasics,
-=======
->>>>>>> 61fc3d50
 		desmosapp.ModuleBasics,
 	}
 }
