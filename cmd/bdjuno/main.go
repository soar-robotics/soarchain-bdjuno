--- conflicted
+++ resolved
@@ -14,14 +14,10 @@
 
 	"github.com/forbole/bdjuno/v2/types/config"
 
+	gaiaapp "github.com/cosmos/gaia/v6/app"
 	"github.com/forbole/bdjuno/v2/database"
 	"github.com/forbole/bdjuno/v2/modules"
-<<<<<<< HEAD
 	rizonapp "github.com/rizon-world/rizon/app"
-=======
-
-	gaiaapp "github.com/cosmos/gaia/v6/app"
->>>>>>> cabae0ab
 )
 
 func main() {
@@ -58,12 +54,8 @@
 // This should be edited by custom implementations if needed.
 func getBasicManagers() []module.BasicManager {
 	return []module.BasicManager{
-<<<<<<< HEAD
-		simapp.ModuleBasics,
+		gaiaapp.ModuleBasics,
 		rizonapp.ModuleBasics,
-=======
-		gaiaapp.ModuleBasics,
->>>>>>> cabae0ab
 	}
 }
 
