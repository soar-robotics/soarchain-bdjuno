package gov

import (
	"encoding/hex"
	"fmt"

	govtypes "github.com/cosmos/cosmos-sdk/x/gov/types"
	"github.com/forbole/juno/v2/cmd/parse"
	"github.com/forbole/juno/v2/types/config"
	"github.com/spf13/cobra"

	"github.com/forbole/bdjuno/v2/database"
	"github.com/forbole/bdjuno/v2/modules"
	"github.com/forbole/bdjuno/v2/modules/gov"
	"github.com/forbole/bdjuno/v2/utils"
)

// proposalCmd returns the Cobra command allowing to fix all things related to a proposal
func proposalCmd(parseConfig *parse.Config) *cobra.Command {
	return &cobra.Command{
		Use:   "proposal [id]",
		Short: "Get the description, votes and everything related to a proposal given its id",
		RunE: func(cmd *cobra.Command, args []string) error {
			proposalID := args[0]

			parseCtx, err := parse.GetParsingContext(parseConfig)
			if err != nil {
				return err
			}

			sources, err := modules.BuildSources(config.Cfg.Node, parseCtx.EncodingConfig)
			if err != nil {
				return err
			}

			// Get the database
			db := database.Cast(parseCtx.Database)

			// Build the gov module
<<<<<<< HEAD
			govModule := gov.NewModule(sources.GovSource, nil, nil, nil, nil, nil, nil, nil, parseCtx.EncodingConfig.Marshaler, db)
=======
			govModule := gov.NewModule(sources.GovSource, nil, nil, nil, nil, nil, parseCtx.EncodingConfig.Marshaler, db)
>>>>>>> 09327fea

			err = refreshProposalDetails(parseCtx, proposalID, govModule)
			if err != nil {
				return err
			}

			err = refreshProposalDeposits(parseCtx, proposalID, govModule)
			if err != nil {
				return err
			}

			err = refreshProposalVotes(parseCtx, proposalID, govModule)
			if err != nil {
				return err
			}

			return nil
		},
	}
}

func refreshProposalDetails(parseCtx *parse.Context, proposalID string, govModule *gov.Module) error {
	// Get the tx that created the proposal
	txs, err := utils.QueryTxs(parseCtx.Node, fmt.Sprintf("submit_proposal.proposal_id=%s", proposalID))
	if err != nil {
		return err
	}

	if len(txs) > 1 {
		return fmt.Errorf("expecting only one create proposal transaction, found %d", len(txs))
	}

	// Get the tx details
	tx, err := parseCtx.Node.Tx(hex.EncodeToString(txs[0].Tx.Hash()))
	if err != nil {
		return err
	}

	// Handle the MsgSubmitProposal messages
	for index, msg := range tx.GetMsgs() {
		if _, ok := msg.(*govtypes.MsgSubmitProposal); !ok {
			continue
		}

		err = govModule.HandleMsg(index, msg, tx)
		if err != nil {
			return fmt.Errorf("error while handling MsgSubmitProposal: %s", err)
		}
	}

	return nil
}

func refreshProposalDeposits(parseCtx *parse.Context, proposalID string, govModule *gov.Module) error {
	// Get the tx that deposited to the proposal
	txs, err := utils.QueryTxs(parseCtx.Node, fmt.Sprintf("proposal_deposit.proposal_id=%s", proposalID))
	if err != nil {
		return err
	}

	for _, tx := range txs {
		// Get the tx details
		junoTx, err := parseCtx.Node.Tx(hex.EncodeToString(tx.Tx.Hash()))
		if err != nil {
			return err
		}

		// Handle the MsgDeposit messages
		for index, msg := range junoTx.GetMsgs() {
			if _, ok := msg.(*govtypes.MsgDeposit); !ok {
				continue
			}

			err = govModule.HandleMsg(index, msg, junoTx)
			if err != nil {
				return fmt.Errorf("error while handling MsgDeposit: %s", err)
			}
		}
	}

	return nil
}

func refreshProposalVotes(parseCtx *parse.Context, proposalID string, govModule *gov.Module) error {
	// Get the tx that voted the proposal
	txs, err := utils.QueryTxs(parseCtx.Node, fmt.Sprintf("proposal_vote.proposal_id=%s", proposalID))
	if err != nil {
		return err
	}

	for _, tx := range txs {
		// Get the tx details
		junoTx, err := parseCtx.Node.Tx(hex.EncodeToString(tx.Tx.Hash()))
		if err != nil {
			return err
		}

		// Handle the MsgVote messages
		for index, msg := range junoTx.GetMsgs() {
			if _, ok := msg.(*govtypes.MsgVote); !ok {
				continue
			}

			err = govModule.HandleMsg(index, msg, junoTx)
			if err != nil {
				return fmt.Errorf("error while handling MsgVote: %s", err)
			}
		}
	}

	return nil
}<|MERGE_RESOLUTION|>--- conflicted
+++ resolved
@@ -37,11 +37,7 @@
 			db := database.Cast(parseCtx.Database)
 
 			// Build the gov module
-<<<<<<< HEAD
-			govModule := gov.NewModule(sources.GovSource, nil, nil, nil, nil, nil, nil, nil, parseCtx.EncodingConfig.Marshaler, db)
-=======
-			govModule := gov.NewModule(sources.GovSource, nil, nil, nil, nil, nil, parseCtx.EncodingConfig.Marshaler, db)
->>>>>>> 09327fea
+			govModule := gov.NewModule(sources.GovSource, nil, nil, nil, nil, nil, nil, parseCtx.EncodingConfig.Marshaler, db)
 
 			err = refreshProposalDetails(parseCtx, proposalID, govModule)
 			if err != nil {
