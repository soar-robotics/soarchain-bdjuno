--- conflicted
+++ resolved
@@ -4,10 +4,6 @@
 	"fmt"
 	"os"
 
-<<<<<<< HEAD
-	// v2 "github.com/forbole/juno/v4/cmd/migrate/v2"
-=======
->>>>>>> 16aad0d7
 	parsecmdtypes "github.com/forbole/juno/v4/cmd/parse/types"
 	"github.com/spf13/cobra"
 
@@ -18,10 +14,6 @@
 
 var (
 	migrations = map[string]Migrator{
-<<<<<<< HEAD
-		// "v2": v2.RunMigration,
-=======
->>>>>>> 16aad0d7
 		"v3": v3.RunMigration,
 	}
 )
