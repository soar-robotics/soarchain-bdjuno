package v3

import (
	"fmt"
	"io/ioutil"

	"github.com/forbole/bdjuno/v4/modules/actions"

	parsecmdtypes "github.com/forbole/juno/v4/cmd/parse/types"

	"gopkg.in/yaml.v3"

<<<<<<< HEAD
=======
	junov4 "github.com/forbole/juno/v4/cmd/migrate/v4"
>>>>>>> 16aad0d7
	"github.com/forbole/juno/v4/types/config"
)

// RunMigration runs the migrations from v2 to v3
func RunMigration(parseConfig *parsecmdtypes.Config) error {
<<<<<<< HEAD
=======
	// Run Juno migration
	err := junov4.RunMigration(parseConfig)
	if err != nil {
		return err
	}

>>>>>>> 16aad0d7
	// Migrate the config
	cfg, err := migrateConfig()
	if err != nil {
		return fmt.Errorf("error while migrating config: %s", err)
	}

	// Refresh the global configuration
	err = parsecmdtypes.UpdatedGlobalCfg(parseConfig)
	if err != nil {
		return err
	}

	bz, err := yaml.Marshal(&cfg)
	if err != nil {
		return fmt.Errorf("error while serializing config: %s", err)
	}

	err = ioutil.WriteFile(config.GetConfigFilePath(), bz, 0600)
	if err != nil {
		return fmt.Errorf("error while writing v3 config: %s", err)
	}

	return nil
}

func migrateConfig() (Config, error) {
	cfg, err := GetConfig()
	if err != nil {
		return Config{}, fmt.Errorf("error while reading v2 config: %s", err)
	}

	// Enable the actions module if not enabled
	if !cfg.Chain.IsModuleEnabled(actions.ModuleName) {
		cfg.Chain.Modules = append(cfg.Chain.Modules, actions.ModuleName)
	}

	if cfg.Actions == nil {
		cfg.Actions = actions.NewConfig("127.0.0.1", 3000, nil)
	}

	return cfg, nil
}<|MERGE_RESOLUTION|>--- conflicted
+++ resolved
@@ -10,24 +10,18 @@
 
 	"gopkg.in/yaml.v3"
 
-<<<<<<< HEAD
-=======
 	junov4 "github.com/forbole/juno/v4/cmd/migrate/v4"
->>>>>>> 16aad0d7
 	"github.com/forbole/juno/v4/types/config"
 )
 
 // RunMigration runs the migrations from v2 to v3
 func RunMigration(parseConfig *parsecmdtypes.Config) error {
-<<<<<<< HEAD
-=======
 	// Run Juno migration
 	err := junov4.RunMigration(parseConfig)
 	if err != nil {
 		return err
 	}
 
->>>>>>> 16aad0d7
 	// Migrate the config
 	cfg, err := migrateConfig()
 	if err != nil {
