package types

import (
	"time"

	codectypes "github.com/cosmos/cosmos-sdk/codec/types"
	sdk "github.com/cosmos/cosmos-sdk/types"

<<<<<<< HEAD
	govtypesv1beta1 "github.com/cosmos/cosmos-sdk/x/gov/types/v1beta1"

=======
>>>>>>> 67a17374
	govtypesv1 "github.com/cosmos/cosmos-sdk/x/gov/types/v1"
)

const (
	ProposalStatusInvalid = "PROPOSAL_STATUS_INVALID"
)

<<<<<<< HEAD
// DepositParams contains the data of the deposit parameters of the x/gov module
type DepositParams struct {
	MinDeposit       sdk.Coins `json:"min_deposit,omitempty" yaml:"min_deposit"`
	MaxDepositPeriod int64     `json:"max_deposit_period,omitempty" yaml:"max_deposit_period"`
}

// NewDepositParam allows to build a new DepositParams
func NewDepositParam(d *govtypesv1.DepositParams) DepositParams {
	return DepositParams{
		MinDeposit:       d.MinDeposit,
		MaxDepositPeriod: d.MaxDepositPeriod.Nanoseconds(),
	}
}

// NewGenesisDepositParam allows to build a new DepositParams
func NewGenesisDepositParam(d *govtypesv1beta1.DepositParams) DepositParams {
	return DepositParams{
		MinDeposit:       d.MinDeposit,
		MaxDepositPeriod: d.MaxDepositPeriod.Nanoseconds(),
	}
}

// VotingParams contains the voting parameters of the x/gov module
type VotingParams struct {
	VotingPeriod int64 `json:"voting_period,omitempty" yaml:"voting_period"`
}

// NewVotingParams allows to build a new VotingParams instance
func NewVotingParams(v *govtypesv1.VotingParams) VotingParams {
	return VotingParams{
		VotingPeriod: v.VotingPeriod.Nanoseconds(),
	}
}

// NewGenesisVotingParams allows to build a new VotingParams instance
func NewGenesisVotingParams(v *govtypesv1beta1.VotingParams) VotingParams {
	return VotingParams{
		VotingPeriod: v.VotingPeriod.Nanoseconds(),
	}
}

=======
>>>>>>> 67a17374
// GovParams contains the data of the x/gov module parameters
type GovParams struct {
	*govtypesv1.Params
	Height int64 `json:"height" ymal:"height"`
}

<<<<<<< HEAD
// GenesisGovParams contains the data of the x/gov module parameters
type GenesisGovParams struct {
	DepositParams DepositParams      `json:"deposit_params" yaml:"deposit_params"`
	VotingParams  VotingParams       `json:"voting_params" yaml:"voting_params"`
	TallyParams   GenesisTallyParams `json:"tally_params" yaml:"tally_params"`
	Height        int64              `json:"height" ymal:"height"`
}

// TallyParams contains the tally parameters of the x/gov module
type TallyParams struct {
	Quorum        string `json:"quorum,omitempty"`
	Threshold     string `json:"threshold,omitempty"`
	VetoThreshold string `json:"veto_threshold,omitempty" yaml:"veto_threshold"`
}

// GenesisTallyParams contains genesis tally parameters of the x/gov module
type GenesisTallyParams struct {
	Quorum        sdk.Dec `json:"quorum,omitempty"`
	Threshold     sdk.Dec `json:"threshold,omitempty"`
	VetoThreshold sdk.Dec `json:"veto_threshold,omitempty" yaml:"veto_threshold"`
}

// NewTallyParams allows to build a new TallyParams instance
func NewTallyParams(t *govtypesv1.TallyParams) TallyParams {
	return TallyParams{
		Quorum:        t.Quorum,
		Threshold:     t.Threshold,
		VetoThreshold: t.VetoThreshold,
	}
}

// NewGenesisTallyParams allows to build a new GenesisTallyParams instance
func NewGenesisTallyParams(t *govtypesv1beta1.TallyParams) GenesisTallyParams {
	return GenesisTallyParams{
		Quorum:        t.Quorum,
		Threshold:     t.Threshold,
		VetoThreshold: t.VetoThreshold,
	}
}

// NewGovParams allows to build a new GovParams instance
func NewGovParams(votingParams VotingParams, depositParams DepositParams, tallyParams TallyParams, height int64) *GovParams {
=======
func NewGovParams(params *govtypesv1.Params, height int64) *GovParams {
>>>>>>> 67a17374
	return &GovParams{
		Params: params,
		Height: height,
	}
}

// NewGenesisGovParams allows to build a new GenesisGovParams instance
func NewGenesisGovParams(votingParams VotingParams, depositParams DepositParams, tallyParams GenesisTallyParams, height int64) *GenesisGovParams {
	return &GenesisGovParams{
		DepositParams: depositParams,
		VotingParams:  votingParams,
		TallyParams:   tallyParams,
		Height:        height,
	}
}

// --------------------------------------------------------------------------------------------------------------------

// Proposal represents a single governance proposal
type Proposal struct {
<<<<<<< HEAD
	ProposalRoute   string
	ProposalType    string
	ProposalID      uint64
	Content         govtypesv1beta1.Content
=======
	ID              uint64
	Title           string
	Summary         string
	Metadata        string
	Messages        []*codectypes.Any
>>>>>>> 67a17374
	Status          string
	SubmitTime      time.Time
	DepositEndTime  time.Time
	VotingStartTime *time.Time
	VotingEndTime   *time.Time
	Proposer        string
}

// NewProposal return a new Proposal instance
func NewProposal(
	proposalID uint64,
<<<<<<< HEAD
	proposalRoute string,
	proposalType string,
	content govtypesv1beta1.Content,
=======
	title string,
	summary string,
	metadata string,
	messages []*codectypes.Any,
>>>>>>> 67a17374
	status string,
	submitTime time.Time,
	depositEndTime time.Time,
	votingStartTime *time.Time,
	votingEndTime *time.Time,
	proposer string,
) Proposal {
	return Proposal{
		ID:              proposalID,
		Title:           title,
		Summary:         summary,
		Metadata:        metadata,
		Messages:        messages,
		Status:          status,
		SubmitTime:      submitTime,
		DepositEndTime:  depositEndTime,
		VotingStartTime: votingStartTime,
		VotingEndTime:   votingEndTime,
		Proposer:        proposer,
	}
}

// ProposalUpdate contains the data that should be used when updating a governance proposal
type ProposalUpdate struct {
	ProposalID      uint64
	Status          string
	VotingStartTime *time.Time
	VotingEndTime   *time.Time
}

// NewProposalUpdate allows to build a new ProposalUpdate instance
func NewProposalUpdate(proposalID uint64, status string, votingStartTime, votingEndTime *time.Time) ProposalUpdate {
	return ProposalUpdate{
		ProposalID:      proposalID,
		Status:          status,
		VotingStartTime: votingStartTime,
		VotingEndTime:   votingEndTime,
	}
}

// -------------------------------------------------------------------------------------------------------------------

// Deposit contains the data of a single deposit made towards a proposal
type Deposit struct {
	ProposalID uint64
	Depositor  string
	Amount     sdk.Coins
	Timestamp  time.Time
	Height     int64
}

// NewDeposit return a new Deposit instance
func NewDeposit(
	proposalID uint64,
	depositor string,
	amount sdk.Coins,
	timestamp time.Time,
	height int64,
) Deposit {
	return Deposit{
		ProposalID: proposalID,
		Depositor:  depositor,
		Amount:     amount,
		Timestamp:  timestamp,
		Height:     height,
	}
}

// -------------------------------------------------------------------------------------------------------------------

// Vote contains the data of a single proposal vote
type Vote struct {
	ProposalID uint64
	Voter      string
	Option     govtypesv1.VoteOption
	Timestamp  time.Time
	Height     int64
}

// NewVote return a new Vote instance
func NewVote(
	proposalID uint64,
	voter string,
	option govtypesv1.VoteOption,
	timestamp time.Time,
	height int64,
) Vote {
	return Vote{
		ProposalID: proposalID,
		Voter:      voter,
		Option:     option,
		Timestamp:  timestamp,
		Height:     height,
	}
}

// -------------------------------------------------------------------------------------------------------------------

// TallyResult contains the data about the final results of a proposal
type TallyResult struct {
	ProposalID uint64
	Yes        string
	Abstain    string
	No         string
	NoWithVeto string
	Height     int64
}

// NewTallyResult return a new TallyResult instance
func NewTallyResult(
	proposalID uint64,
	yes string,
	abstain string,
	no string,
	noWithVeto string,
	height int64,
) TallyResult {
	return TallyResult{
		ProposalID: proposalID,
		Yes:        yes,
		Abstain:    abstain,
		No:         no,
		NoWithVeto: noWithVeto,
		Height:     height,
	}
}

// -------------------------------------------------------------------------------------------------------------------

// ProposalStakingPoolSnapshot contains the data about a single staking pool snapshot to be associated with a proposal
type ProposalStakingPoolSnapshot struct {
	ProposalID uint64
	Pool       *PoolSnapshot
}

// NewProposalStakingPoolSnapshot returns a new ProposalStakingPoolSnapshot instance
func NewProposalStakingPoolSnapshot(proposalID uint64, pool *PoolSnapshot) ProposalStakingPoolSnapshot {
	return ProposalStakingPoolSnapshot{
		ProposalID: proposalID,
		Pool:       pool,
	}
}

// -------------------------------------------------------------------------------------------------------------------

// ProposalValidatorStatusSnapshot represents a single snapshot of the status of a validator associated
// with a single proposal
type ProposalValidatorStatusSnapshot struct {
	ProposalID           uint64
	ValidatorConsAddress string
	ValidatorVotingPower int64
	ValidatorStatus      int
	ValidatorJailed      bool
	Height               int64
}

// NewProposalValidatorStatusSnapshot returns a new ProposalValidatorStatusSnapshot instance
func NewProposalValidatorStatusSnapshot(
	proposalID uint64,
	validatorConsAddr string,
	validatorVotingPower int64,
	validatorStatus int,
	validatorJailed bool,
	height int64,
) ProposalValidatorStatusSnapshot {
	return ProposalValidatorStatusSnapshot{
		ProposalID:           proposalID,
		ValidatorStatus:      validatorStatus,
		ValidatorConsAddress: validatorConsAddr,
		ValidatorVotingPower: validatorVotingPower,
		ValidatorJailed:      validatorJailed,
		Height:               height,
	}
}<|MERGE_RESOLUTION|>--- conflicted
+++ resolved
@@ -6,11 +6,6 @@
 	codectypes "github.com/cosmos/cosmos-sdk/codec/types"
 	sdk "github.com/cosmos/cosmos-sdk/types"
 
-<<<<<<< HEAD
-	govtypesv1beta1 "github.com/cosmos/cosmos-sdk/x/gov/types/v1beta1"
-
-=======
->>>>>>> 67a17374
 	govtypesv1 "github.com/cosmos/cosmos-sdk/x/gov/types/v1"
 )
 
@@ -18,134 +13,28 @@
 	ProposalStatusInvalid = "PROPOSAL_STATUS_INVALID"
 )
 
-<<<<<<< HEAD
-// DepositParams contains the data of the deposit parameters of the x/gov module
-type DepositParams struct {
-	MinDeposit       sdk.Coins `json:"min_deposit,omitempty" yaml:"min_deposit"`
-	MaxDepositPeriod int64     `json:"max_deposit_period,omitempty" yaml:"max_deposit_period"`
-}
-
-// NewDepositParam allows to build a new DepositParams
-func NewDepositParam(d *govtypesv1.DepositParams) DepositParams {
-	return DepositParams{
-		MinDeposit:       d.MinDeposit,
-		MaxDepositPeriod: d.MaxDepositPeriod.Nanoseconds(),
-	}
-}
-
-// NewGenesisDepositParam allows to build a new DepositParams
-func NewGenesisDepositParam(d *govtypesv1beta1.DepositParams) DepositParams {
-	return DepositParams{
-		MinDeposit:       d.MinDeposit,
-		MaxDepositPeriod: d.MaxDepositPeriod.Nanoseconds(),
-	}
-}
-
-// VotingParams contains the voting parameters of the x/gov module
-type VotingParams struct {
-	VotingPeriod int64 `json:"voting_period,omitempty" yaml:"voting_period"`
-}
-
-// NewVotingParams allows to build a new VotingParams instance
-func NewVotingParams(v *govtypesv1.VotingParams) VotingParams {
-	return VotingParams{
-		VotingPeriod: v.VotingPeriod.Nanoseconds(),
-	}
-}
-
-// NewGenesisVotingParams allows to build a new VotingParams instance
-func NewGenesisVotingParams(v *govtypesv1beta1.VotingParams) VotingParams {
-	return VotingParams{
-		VotingPeriod: v.VotingPeriod.Nanoseconds(),
-	}
-}
-
-=======
->>>>>>> 67a17374
 // GovParams contains the data of the x/gov module parameters
 type GovParams struct {
 	*govtypesv1.Params
 	Height int64 `json:"height" ymal:"height"`
 }
 
-<<<<<<< HEAD
-// GenesisGovParams contains the data of the x/gov module parameters
-type GenesisGovParams struct {
-	DepositParams DepositParams      `json:"deposit_params" yaml:"deposit_params"`
-	VotingParams  VotingParams       `json:"voting_params" yaml:"voting_params"`
-	TallyParams   GenesisTallyParams `json:"tally_params" yaml:"tally_params"`
-	Height        int64              `json:"height" ymal:"height"`
-}
-
-// TallyParams contains the tally parameters of the x/gov module
-type TallyParams struct {
-	Quorum        string `json:"quorum,omitempty"`
-	Threshold     string `json:"threshold,omitempty"`
-	VetoThreshold string `json:"veto_threshold,omitempty" yaml:"veto_threshold"`
-}
-
-// GenesisTallyParams contains genesis tally parameters of the x/gov module
-type GenesisTallyParams struct {
-	Quorum        sdk.Dec `json:"quorum,omitempty"`
-	Threshold     sdk.Dec `json:"threshold,omitempty"`
-	VetoThreshold sdk.Dec `json:"veto_threshold,omitempty" yaml:"veto_threshold"`
-}
-
-// NewTallyParams allows to build a new TallyParams instance
-func NewTallyParams(t *govtypesv1.TallyParams) TallyParams {
-	return TallyParams{
-		Quorum:        t.Quorum,
-		Threshold:     t.Threshold,
-		VetoThreshold: t.VetoThreshold,
-	}
-}
-
-// NewGenesisTallyParams allows to build a new GenesisTallyParams instance
-func NewGenesisTallyParams(t *govtypesv1beta1.TallyParams) GenesisTallyParams {
-	return GenesisTallyParams{
-		Quorum:        t.Quorum,
-		Threshold:     t.Threshold,
-		VetoThreshold: t.VetoThreshold,
-	}
-}
-
-// NewGovParams allows to build a new GovParams instance
-func NewGovParams(votingParams VotingParams, depositParams DepositParams, tallyParams TallyParams, height int64) *GovParams {
-=======
 func NewGovParams(params *govtypesv1.Params, height int64) *GovParams {
->>>>>>> 67a17374
 	return &GovParams{
 		Params: params,
 		Height: height,
 	}
 }
 
-// NewGenesisGovParams allows to build a new GenesisGovParams instance
-func NewGenesisGovParams(votingParams VotingParams, depositParams DepositParams, tallyParams GenesisTallyParams, height int64) *GenesisGovParams {
-	return &GenesisGovParams{
-		DepositParams: depositParams,
-		VotingParams:  votingParams,
-		TallyParams:   tallyParams,
-		Height:        height,
-	}
-}
-
 // --------------------------------------------------------------------------------------------------------------------
 
 // Proposal represents a single governance proposal
 type Proposal struct {
-<<<<<<< HEAD
-	ProposalRoute   string
-	ProposalType    string
-	ProposalID      uint64
-	Content         govtypesv1beta1.Content
-=======
 	ID              uint64
 	Title           string
 	Summary         string
 	Metadata        string
 	Messages        []*codectypes.Any
->>>>>>> 67a17374
 	Status          string
 	SubmitTime      time.Time
 	DepositEndTime  time.Time
@@ -157,16 +46,10 @@
 // NewProposal return a new Proposal instance
 func NewProposal(
 	proposalID uint64,
-<<<<<<< HEAD
-	proposalRoute string,
-	proposalType string,
-	content govtypesv1beta1.Content,
-=======
 	title string,
 	summary string,
 	metadata string,
 	messages []*codectypes.Any,
->>>>>>> 67a17374
 	status string,
 	submitTime time.Time,
 	depositEndTime time.Time,
