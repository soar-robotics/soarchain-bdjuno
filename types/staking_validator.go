package types

import (
	sdk "github.com/cosmos/cosmos-sdk/types"
	stakingtypes "github.com/cosmos/cosmos-sdk/x/staking/types"
)

// Validator represents a single validator.
// This is defined as an interface so that we can use the SDK types
// as well as database types properly.
type Validator interface {
	GetConsAddr() string
	GetConsPubKey() string
	GetOperator() string
	GetSelfDelegateAddress() string
	GetMaxChangeRate() *sdk.Dec
	GetMaxRate() *sdk.Dec
	GetHeight() int64
}

// validator allows to easily implement the Validator interface
type validator struct {
	ConsensusAddr       string
	ConsPubKey          string
	OperatorAddr        string
	SelfDelegateAddress string
	MaxChangeRate       *sdk.Dec
	MaxRate             *sdk.Dec
	Height              int64
}

// NewValidator allows to build a new Validator implementation having the given data
func NewValidator(
	consAddr string, opAddr string, consPubKey string,
	selfDelegateAddress string, maxChangeRate *sdk.Dec,
	maxRate *sdk.Dec, height int64,
) Validator {
	return validator{
		ConsensusAddr:       consAddr,
		ConsPubKey:          consPubKey,
		OperatorAddr:        opAddr,
		SelfDelegateAddress: selfDelegateAddress,
		MaxChangeRate:       maxChangeRate,
		MaxRate:             maxRate,
		Height:              height,
	}
}

// GetConsAddr implements the Validator interface
func (v validator) GetConsAddr() string {
	return v.ConsensusAddr
}

// GetConsPubKey implements the Validator interface
func (v validator) GetConsPubKey() string {
	return v.ConsPubKey
}

func (v validator) GetOperator() string {
	return v.OperatorAddr
}

func (v validator) GetSelfDelegateAddress() string {
	return v.SelfDelegateAddress
}

func (v validator) GetMaxChangeRate() *sdk.Dec {
	return v.MaxChangeRate
}

func (v validator) GetMaxRate() *sdk.Dec {
	return v.MaxRate
}

func (v validator) GetHeight() int64 {
	return v.Height
}

// --------------------------------------------------------------------------------------------------------------------

// ValidatorDescription contains the description of a validator
// and timestamp do the description get changed
type ValidatorDescription struct {
	OperatorAddress string
	Description     stakingtypes.Description
	AvatarURL       string // URL of the avatar to be used. Will be [do-no-modify] if it shouldn't be edited
	Height          int64
}

// NewValidatorDescription return a new ValidatorDescription object
func NewValidatorDescription(
	opAddr string, description stakingtypes.Description, avatarURL string, height int64,
) ValidatorDescription {
	return ValidatorDescription{
		OperatorAddress: opAddr,
		Description:     description,
		AvatarURL:       avatarURL,
		Height:          height,
	}
}

// ----------------------------------------------------------------------------------------------------------

// ValidatorCommission contains the data of a validator commission at a given height
type ValidatorCommission struct {
	ValAddress        string
	Commission        *sdk.Dec
	MinSelfDelegation *sdk.Int
	Height            int64
}

// NewValidatorCommission return a new validator commission instance
func NewValidatorCommission(
	valAddress string, rate *sdk.Dec, minSelfDelegation *sdk.Int, height int64,
) ValidatorCommission {
	return ValidatorCommission{
		ValAddress:        valAddress,
		Commission:        rate,
		MinSelfDelegation: minSelfDelegation,
		Height:            height,
	}
}

//--------------------------------------------

// ValidatorVotingPower represents the voting power of a validator at a specific block height
type ValidatorVotingPower struct {
	ConsensusAddress string
	VotingPower      int64
	Height           int64
}

// NewValidatorVotingPower creates a new ValidatorVotingPower
func NewValidatorVotingPower(address string, votingPower int64, height int64) ValidatorVotingPower {
	return ValidatorVotingPower{
		ConsensusAddress: address,
		VotingPower:      votingPower,
		Height:           height,
	}
}

//--------------------------------------------------------

// ValidatorStatus represents the current state for the specified validator at the specific height
type ValidatorStatus struct {
	ConsensusAddress string
	ConsensusPubKey  string
	Status           int
	Jailed           bool
<<<<<<< HEAD
	Tombstoned       bool
	LiquidValidator  bool
=======
>>>>>>> 9869cdea
	Height           int64
}

// NewValidatorStatus creates a new ValidatorVotingPower
<<<<<<< HEAD
func NewValidatorStatus(valConsAddr, pubKey string, status int, jailed bool, tombstoned bool, liquidValidator bool, height int64) ValidatorStatus {
=======
func NewValidatorStatus(valConsAddr, pubKey string, status int, jailed bool, height int64) ValidatorStatus {
>>>>>>> 9869cdea
	return ValidatorStatus{
		ConsensusAddress: valConsAddr,
		ConsensusPubKey:  pubKey,
		Status:           status,
		Jailed:           jailed,
<<<<<<< HEAD
		Tombstoned:       tombstoned,
		LiquidValidator:  liquidValidator,
=======
>>>>>>> 9869cdea
		Height:           height,
	}
}

//---------------------------------------------------------------<|MERGE_RESOLUTION|>--- conflicted
+++ resolved
@@ -147,30 +147,18 @@
 	ConsensusPubKey  string
 	Status           int
 	Jailed           bool
-<<<<<<< HEAD
-	Tombstoned       bool
 	LiquidValidator  bool
-=======
->>>>>>> 9869cdea
 	Height           int64
 }
 
 // NewValidatorStatus creates a new ValidatorVotingPower
-<<<<<<< HEAD
-func NewValidatorStatus(valConsAddr, pubKey string, status int, jailed bool, tombstoned bool, liquidValidator bool, height int64) ValidatorStatus {
-=======
-func NewValidatorStatus(valConsAddr, pubKey string, status int, jailed bool, height int64) ValidatorStatus {
->>>>>>> 9869cdea
+func NewValidatorStatus(valConsAddr, pubKey string, status int, jailed bool, liquidValidator bool, height int64) ValidatorStatus {
 	return ValidatorStatus{
 		ConsensusAddress: valConsAddr,
 		ConsensusPubKey:  pubKey,
 		Status:           status,
 		Jailed:           jailed,
-<<<<<<< HEAD
-		Tombstoned:       tombstoned,
 		LiquidValidator:  liquidValidator,
-=======
->>>>>>> 9869cdea
 		Height:           height,
 	}
 }
