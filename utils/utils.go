--- conflicted
+++ resolved
@@ -2,17 +2,9 @@
 
 import (
 	"context"
-<<<<<<< HEAD
-	"fmt"
 	"strconv"
 
 	grpctypes "github.com/cosmos/cosmos-sdk/types/grpc"
-	"github.com/forbole/juno/v2/cmd/parse"
-=======
-	"strconv"
-
-	grpctypes "github.com/cosmos/cosmos-sdk/types/grpc"
->>>>>>> d74438bb
 	"google.golang.org/grpc/metadata"
 )
 
@@ -37,20 +29,4 @@
 		grpctypes.GRPCBlockHeightHeader,
 		strconv.FormatInt(height, 10),
 	)
-<<<<<<< HEAD
-}
-
-// GetHeight uses the lastest height when the input height is empty from graphql request
-func GetHeight(parseCtx *parse.Context, inputHeight int64) (int64, error) {
-	if inputHeight == 0 {
-		latestHeight, err := parseCtx.Node.LatestHeight()
-		if err != nil {
-			return 0, fmt.Errorf("error while getting chain latest block height: %s", err)
-		}
-		return latestHeight, nil
-	}
-
-	return inputHeight, nil
-=======
->>>>>>> d74438bb
 }