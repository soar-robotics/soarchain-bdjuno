<<<<<<< HEAD
=======
## Version v3.2.0
### Changes
#### Mint module
- ([\#432](https://github.com/forbole/bdjuno/pull/432)) Update inflation rate when mint param change proposal is passed

#### Gov module
- ([\#401](https://github.com/forbole/bdjuno/pull/401)) Update the proposal status to the latest in `bdjuno parse gov proposal [id]` command
- ([\#430](https://github.com/forbole/bdjuno/pull/430)) Update the proposals that have invalid status but can still be in voting or deposit periods 

### Dependencies
- ([\#440](https://github.com/forbole/bdjuno/pull/440)) Updated Juno to `v3.3.0`

## Version v3.1.0
### Dependencies
- Updated Juno to `v3.2.0`

### Changes 
#### Hasura
- ([\#395](https://github.com/forbole/bdjuno/pull/395)) Remove time label from Hasura Prometheus monitoring

#### Bank module
- ([\#410](https://github.com/forbole/bdjuno/pull/410)) Change total supply query from only 1 page to all pages

>>>>>>> 2a3e297d
## Version v3.0.1
### Dependencies
- Updated Juno to `v3.1.1`

## Version v3.0.0
### Notes
This version introduces breaking changes to `transaction` and `message` PostgreSQL tables. It implements PostgreSQL table partitioning to fix slow data retrieval from database that stores large amount of transactions and messages. Read more details about [migrating to v3.0.0](https://docs.bigdipper.live/cosmos-based/parser/migrations/v2.0.0)

### New features 
#### CLI
- ([\#356](https://github.com/forbole/bdjuno/pull/356)) Implemented `migrate` command to perform easy migration to higher BDJuno versions
- ([\#356](https://github.com/forbole/bdjuno/pull/356)) Updated `parse-genesis` command to parse genesis file without accessing the node

#### Database
- ([\#356](https://github.com/forbole/bdjuno/pull/356)) Added PostgreSQL table partition to `transaction` and `message` table
- ([\#356](https://github.com/forbole/bdjuno/pull/356)) Created new `messages_by_address` function

### Changes 
#### Hasura
- ([\#377](https://github.com/forbole/bdjuno/pull/377)) Updated Hasura metadata
- ([\#381](https://github.com/forbole/bdjuno/pull/381)) Hasura actions are now a module 

### Dependencies
- ([\#356](https://github.com/forbole/bdjuno/pull/356)) Updated Juno to `v3.0.0`

## Version v2.0.0
### Notes
This version introduces breaking changes to certain address-specific data that is no longer periodically parsed from the node and stored in the database. Instead, the data is now obtained directly from the node when needed using Hasura Actions. Read more details about [migrating to v2.0.0](https://docs.bigdipper.live/cosmos-based/parser/migrations/v2.0.0)

### New features
#### CLI
- ([\#257](https://github.com/forbole/bdjuno/pull/257)) Added `parse-genesis` command to parse the genesis file
- ([\#228](https://github.com/forbole/bdjuno/pull/228)) ([\#248](https://github.com/forbole/bdjuno/pull/248)) Added `fix` command:
  - `auth`: fix vesting accounts details
  - `blocks`: fix missing blocks and transactions from given start height
  - `gov`: fix proposal with given proposal ID  
  - `staking`: fix validators info at the latest height  

#### Hasura Actions
- ([\#329](https://github.com/forbole/bdjuno/pull/329)) Implemented Hasura Actions service to replace periodic queries. If you are using GraphQL queries on your application, you should updated the old queries to use the below new actions instead.  
  Here's a list of data acquired through Hasura Actions:
    - Of a certain address/delegator:
      - Account balance (`action_account_balance`)
      - Delegation rewards (`action_delegation_reward`)
      - Delegator withdraw address (`action_delegator_withdraw_address`)
      - Delegations (`action_delegation`)
      - Total delegations amount (`action_delegation_total`)
      - Unbonding delegations (`action_unbonding_delegation`)
      - Total unbonding delegations amount (`action_unbonding_delegation_total`)
      - Redelegations (`action_redelegation`)
    - Of a certain validator:
      - Commission amount (`action_validator_commission_amount`)
      - Delegations to this validator (`action_validator_delegations`)
      - Redelegations from this validator (`action_validator_redelegations_from`)
      - Unbonding delegations (`action_validator_unbonding_delegations`)
- ([\#352](https://github.com/forbole/bdjuno/pull/352)) Added prometheus monitoring to hasura actions

#### Local node support
- Added the support for `node.type = "local"` for parsing a static local node without the usage gRPC queries: [config reference](https://docs.bigdipper.live/cosmos-based/parser/config/config#node).

#### Modules
- ([\#232](https://github.com/forbole/bdjuno/pull/232)) Updated the `x/auth` module support to handle and store `vesting accounts` and `vesting periods` inside the database. 
- ([\#276](https://github.com/forbole/bdjuno/pull/276)) Added the support for the `x/feegrant` module (v0.44.x)

### Changes 

#### CLI
- ([\#351](https://github.com/forbole/bdjuno/pull/351)) Fixed version display for `bdjuno version` cmd 

#### Database
- ([\#300](https://github.com/forbole/bdjuno/pull/300)) Changed `bonded_tokens` and `not_bonded_tokens` type inside `staking_pool` table  to `TEXT` to avoid value overflow
- ([\#275](https://github.com/forbole/bdjuno/pull/275)) Added `tombstoned` column inside `validator_status` table
- ([\#232](https://github.com/forbole/bdjuno/pull/232)) Added `vesting_account` and `vesting_period` table
- ([\#276](https://github.com/forbole/bdjuno/pull/276)) Added `fee_grant_allowance` table (v0.44.x)

#### Modules
- ([\#353](https://github.com/forbole/bdjuno/pull/353)) Removed the support for the `history` module<|MERGE_RESOLUTION|>--- conflicted
+++ resolved
@@ -1,5 +1,3 @@
-<<<<<<< HEAD
-=======
 ## Version v3.2.0
 ### Changes
 #### Mint module
@@ -23,7 +21,6 @@
 #### Bank module
 - ([\#410](https://github.com/forbole/bdjuno/pull/410)) Change total supply query from only 1 page to all pages
 
->>>>>>> 2a3e297d
 ## Version v3.0.1
 ### Dependencies
 - Updated Juno to `v3.1.1`
