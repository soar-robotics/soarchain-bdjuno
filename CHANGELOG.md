## Unreleased
<<<<<<< HEAD

### Akash
#### custom modules
- ([\#439](https://github.com/forbole/bdjuno/pull/439)) Implement akash custom modules:
  - `x/deployment`: store params from genesis
  - `x/market`: store params from genesis
  - `x/provider`: store providers data
- ([\#453](https://github.com/forbole/bdjuno/pull/453))
  - `x/market`: store active leases
- ([\#457](https://github.com/forbole/bdjuno/pull/457))
  - `x/provider`: store provider inventory status


=======
### Changes

#### CI
- ([\#508](https://github.com/forbole/bdjuno/pull/508)) Upgrade workflow golangci version to v1.50.1


#### Parse Command
- ([\#492](https://github.com/forbole/bdjuno/pull/492)) Add parse command for periodic tasks: `x/bank` total supply, `x/distribution` community pool, `x/mint` inflation, `pricefeed` token price and price history, `x/staking` staking pool

#### Upgrade Module
- ([\#467](https://github.com/forbole/bdjuno/pull/467)) Store software upgrade plan and refresh data at upgrade height

#### Staking Module
- ([\#443](https://github.com/forbole/bdjuno/pull/443)) Remove tombstone status from staking module(already stored in slashing module)
- ([\#455](https://github.com/forbole/bdjuno/pull/455)) Added `unbonding_tokens` and `staked_not_bonded_tokens` values to staking pool table

#### Gov Module
- ([\#461](https://github.com/forbole/bdjuno/pull/461)) Parse `x/gov` genesis with `genesisDoc.InitialHeight` instead of the hard-coded height 1
- ([\#465](https://github.com/forbole/bdjuno/pull/465)) Get open proposal ids in deposit or voting period by block time instead of current time
- ([\#489](https://github.com/forbole/bdjuno/pull/489)) Remove block height foreign key from proposal_vote and proposal_deposit tables and add column timestamp
- ([\#499](https://github.com/forbole/bdjuno/pull/499)) Check if proposal has passed voting end time before marking it invalid

#### Daily refetch
- ([\#454](https://github.com/forbole/bdjuno/pull/454)) Added `daily refetch` module to refetch missing blocks every day

#### Hasura
- ([\#473](https://github.com/forbole/bdjuno/pull/473)) Improved Hasura permissions
- ([\#491](https://github.com/forbole/bdjuno/pull/491)) Add host address to Hasura actions

### Dependencies
- ([\#462](https://github.com/forbole/bdjuno/pull/462)) Updated Juno to `v3.4.0`

>>>>>>> 20cbb0e4
## Version v3.2.0
### Changes
#### Mint module
- ([\#432](https://github.com/forbole/bdjuno/pull/432)) Update inflation rate when mint param change proposal is passed

#### Gov module
- ([\#401](https://github.com/forbole/bdjuno/pull/401)) Update the proposal status to the latest in `bdjuno parse gov proposal [id]` command
- ([\#430](https://github.com/forbole/bdjuno/pull/430)) Update the proposals that have invalid status but can still be in voting or deposit periods 

### Dependencies
- ([\#440](https://github.com/forbole/bdjuno/pull/440)) Updated Juno to `v3.3.0`

## Version v3.1.0
### Dependencies
- Updated Juno to `v3.2.0`

### Changes 
#### Hasura
- ([\#395](https://github.com/forbole/bdjuno/pull/395)) Remove time label from Hasura Prometheus monitoring

#### Bank module
- ([\#410](https://github.com/forbole/bdjuno/pull/410)) Change total supply query from only 1 page to all pages

## Version v3.0.1
### Dependencies
- Updated Juno to `v3.1.1`

## Version v3.0.0
### Notes
This version introduces breaking changes to `transaction` and `message` PostgreSQL tables. It implements PostgreSQL table partitioning to fix slow data retrieval from database that stores large amount of transactions and messages. Read more details about [migrating to v3.0.0](https://docs.bigdipper.live/cosmos-based/parser/migrations/v2.0.0)

### New features 
#### CLI
- ([\#356](https://github.com/forbole/bdjuno/pull/356)) Implemented `migrate` command to perform easy migration to higher BDJuno versions
- ([\#356](https://github.com/forbole/bdjuno/pull/356)) Updated `parse-genesis` command to parse genesis file without accessing the node

#### Database
- ([\#356](https://github.com/forbole/bdjuno/pull/356)) Added PostgreSQL table partition to `transaction` and `message` table
- ([\#356](https://github.com/forbole/bdjuno/pull/356)) Created new `messages_by_address` function

### Changes 
#### Hasura
- ([\#377](https://github.com/forbole/bdjuno/pull/377)) Updated Hasura metadata
- ([\#381](https://github.com/forbole/bdjuno/pull/381)) Hasura actions are now a module 

### Dependencies
- ([\#356](https://github.com/forbole/bdjuno/pull/356)) Updated Juno to `v3.0.0`

## Version v2.0.0
### Notes
This version introduces breaking changes to certain address-specific data that is no longer periodically parsed from the node and stored in the database. Instead, the data is now obtained directly from the node when needed using Hasura Actions. Read more details about [migrating to v2.0.0](https://docs.bigdipper.live/cosmos-based/parser/migrations/v2.0.0)

### New features
#### CLI
- ([\#257](https://github.com/forbole/bdjuno/pull/257)) Added `parse-genesis` command to parse the genesis file
- ([\#228](https://github.com/forbole/bdjuno/pull/228)) ([\#248](https://github.com/forbole/bdjuno/pull/248)) Added `fix` command:
  - `auth`: fix vesting accounts details
  - `blocks`: fix missing blocks and transactions from given start height
  - `gov`: fix proposal with given proposal ID  
  - `staking`: fix validators info at the latest height  

#### Hasura Actions
- ([\#329](https://github.com/forbole/bdjuno/pull/329)) Implemented Hasura Actions service to replace periodic queries. If you are using GraphQL queries on your application, you should updated the old queries to use the below new actions instead.  
  Here's a list of data acquired through Hasura Actions:
    - Of a certain address/delegator:
      - Account balance (`action_account_balance`)
      - Delegation rewards (`action_delegation_reward`)
      - Delegator withdraw address (`action_delegator_withdraw_address`)
      - Delegations (`action_delegation`)
      - Total delegations amount (`action_delegation_total`)
      - Unbonding delegations (`action_unbonding_delegation`)
      - Total unbonding delegations amount (`action_unbonding_delegation_total`)
      - Redelegations (`action_redelegation`)
    - Of a certain validator:
      - Commission amount (`action_validator_commission_amount`)
      - Delegations to this validator (`action_validator_delegations`)
      - Redelegations from this validator (`action_validator_redelegations_from`)
      - Unbonding delegations (`action_validator_unbonding_delegations`)
- ([\#352](https://github.com/forbole/bdjuno/pull/352)) Added prometheus monitoring to hasura actions

#### Local node support
- Added the support for `node.type = "local"` for parsing a static local node without the usage gRPC queries: [config reference](https://docs.bigdipper.live/cosmos-based/parser/config/config#node).

#### Modules
- ([\#232](https://github.com/forbole/bdjuno/pull/232)) Updated the `x/auth` module support to handle and store `vesting accounts` and `vesting periods` inside the database. 
- ([\#276](https://github.com/forbole/bdjuno/pull/276)) Added the support for the `x/feegrant` module (v0.44.x)

### Changes 

#### CLI
- ([\#351](https://github.com/forbole/bdjuno/pull/351)) Fixed version display for `bdjuno version` cmd 

#### Database
- ([\#300](https://github.com/forbole/bdjuno/pull/300)) Changed `bonded_tokens` and `not_bonded_tokens` type inside `staking_pool` table  to `TEXT` to avoid value overflow
- ([\#275](https://github.com/forbole/bdjuno/pull/275)) Added `tombstoned` column inside `validator_status` table
- ([\#232](https://github.com/forbole/bdjuno/pull/232)) Added `vesting_account` and `vesting_period` table
- ([\#276](https://github.com/forbole/bdjuno/pull/276)) Added `fee_grant_allowance` table (v0.44.x)

#### Modules
- ([\#353](https://github.com/forbole/bdjuno/pull/353)) Removed the support for the `history` module<|MERGE_RESOLUTION|>--- conflicted
+++ resolved
@@ -1,5 +1,4 @@
 ## Unreleased
-<<<<<<< HEAD
 
 ### Akash
 #### custom modules
@@ -13,7 +12,6 @@
   - `x/provider`: store provider inventory status
 
 
-=======
 ### Changes
 
 #### CI
@@ -46,7 +44,6 @@
 ### Dependencies
 - ([\#462](https://github.com/forbole/bdjuno/pull/462)) Updated Juno to `v3.4.0`
 
->>>>>>> 20cbb0e4
 ## Version v3.2.0
 ### Changes
 #### Mint module
