--- conflicted
+++ resolved
@@ -1,11 +1,8 @@
-<<<<<<< HEAD
-=======
 ## Unreleased
 ### Changes
 #### Staking Module
 - ([\#443](https://github.com/forbole/bdjuno/pull/443)) Remove tombstone status from staking module(already stored in slashing module)
 
->>>>>>> f6e0cfcf
 ## Version v3.2.0
 ### Changes
 #### Mint module
