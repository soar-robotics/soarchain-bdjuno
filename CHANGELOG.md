--- conflicted
+++ resolved
@@ -1,18 +1,15 @@
 ## Unreleased
-<<<<<<< HEAD
+### Changes
 
-### Changes 
 #### x/marker module
 - ([\#421](https://github.com/forbole/bdjuno/pull/421)) [provenance] Added `x/marker` module parsing
-=======
-### Changes
+
 #### Mint module
 - ([\#432](https://github.com/forbole/bdjuno/pull/432)) Update inflation rate when mint param change proposal is passed
 
 #### Gov module
 - ([\#401](https://github.com/forbole/bdjuno/pull/401)) Update the proposal status to the latest in `bdjuno parse gov proposal [id]` command
 - ([\#430](https://github.com/forbole/bdjuno/pull/430)) Update the proposals that have invalid status but can still be in voting or deposit periods 
->>>>>>> 3687dcf0
 
 ### Dependencies
 - ([\#412](https://github.com/forbole/bdjuno/pull/412)) Updated Juno to `v3.2.1`
