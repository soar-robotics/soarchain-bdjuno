<<<<<<< HEAD
## Unreleased
### Bug fixes
#### Slashing module
- ([\#403](https://github.com/forbole/bdjuno/pull/403)) Filter empty validator address whil storing signing info into DB
=======
## Version v3.2.0
### Changes
#### Mint module
- ([\#432](https://github.com/forbole/bdjuno/pull/432)) Update inflation rate when mint param change proposal is passed

#### Gov module
- ([\#401](https://github.com/forbole/bdjuno/pull/401)) Update the proposal status to the latest in `bdjuno parse gov proposal [id]` command
- ([\#430](https://github.com/forbole/bdjuno/pull/430)) Update the proposals that have invalid status but can still be in voting or deposit periods 

### Dependencies
- ([\#440](https://github.com/forbole/bdjuno/pull/440)) Updated Juno to `v3.3.0`
>>>>>>> 2a3e297d

## Version v3.1.0
### Dependencies
- ([\#412](https://github.com/forbole/bdjuno/pull/412)) Updated Juno to `v3.2.1`

### Changes 
#### Hasura
- ([\#395](https://github.com/forbole/bdjuno/pull/395)) Remove time label from Hasura Prometheus monitoring

#### Bank module
- ([\#410](https://github.com/forbole/bdjuno/pull/410)) Change total supply query from only 1 page to all pages

## Version v3.0.1
### Dependencies
- Updated Juno to `v3.1.1`

## Version v3.0.0
### Notes
This version introduces breaking changes to `transaction` and `message` PostgreSQL tables. It implements PostgreSQL table partitioning to fix slow data retrieval from database that stores large amount of transactions and messages. Read more details about [migrating to v3.0.0](https://docs.bigdipper.live/cosmos-based/parser/migrations/v2.0.0)

### New features 
#### CLI
- ([\#356](https://github.com/forbole/bdjuno/pull/356)) Implemented `migrate` command to perform easy migration to higher BDJuno versions
- ([\#356](https://github.com/forbole/bdjuno/pull/356)) Updated `parse-genesis` command to parse genesis file without accessing the node

#### Database
- ([\#356](https://github.com/forbole/bdjuno/pull/356)) Added PostgreSQL table partition to `transaction` and `message` table
- ([\#356](https://github.com/forbole/bdjuno/pull/356)) Created new `messages_by_address` function

### Changes 
#### Hasura
- ([\#377](https://github.com/forbole/bdjuno/pull/377)) Updated Hasura metadata
- ([\#381](https://github.com/forbole/bdjuno/pull/381)) Hasura actions are now a module 

### Dependencies
- ([\#356](https://github.com/forbole/bdjuno/pull/356)) Updated Juno to `v3.0.0`

## Version v2.0.0
### Notes
This version introduces breaking changes to certain address-specific data that is no longer periodically parsed from the node and stored in the database. Instead, the data is now obtained directly from the node when needed using Hasura Actions. Read more details about [migrating to v2.0.0](https://docs.bigdipper.live/cosmos-based/parser/migrations/v2.0.0)

### New features
#### CLI
- ([\#257](https://github.com/forbole/bdjuno/pull/257)) Added `parse-genesis` command to parse the genesis file
- ([\#228](https://github.com/forbole/bdjuno/pull/228)) ([\#248](https://github.com/forbole/bdjuno/pull/248)) Added `fix` command:
  - `auth`: fix vesting accounts details
  - `blocks`: fix missing blocks and transactions from given start height
  - `gov`: fix proposal with given proposal ID  
  - `staking`: fix validators info at the latest height  

#### Hasura Actions
- ([\#329](https://github.com/forbole/bdjuno/pull/329)) Implemented Hasura Actions service to replace periodic queries. If you are using GraphQL queries on your application, you should updated the old queries to use the below new actions instead.  
  Here's a list of data acquired through Hasura Actions:
    - Of a certain address/delegator:
      - Account balance (`action_account_balance`)
      - Delegation rewards (`action_delegation_reward`)
      - Delegator withdraw address (`action_delegator_withdraw_address`)
      - Delegations (`action_delegation`)
      - Total delegations amount (`action_delegation_total`)
      - Unbonding delegations (`action_unbonding_delegation`)
      - Total unbonding delegations amount (`action_unbonding_delegation_total`)
      - Redelegations (`action_redelegation`)
    - Of a certain validator:
      - Commission amount (`action_validator_commission_amount`)
      - Delegations to this validator (`action_validator_delegations`)
      - Redelegations from this validator (`action_validator_redelegations_from`)
      - Unbonding delegations (`action_validator_unbonding_delegations`)
- ([\#352](https://github.com/forbole/bdjuno/pull/352)) Added prometheus monitoring to hasura actions

#### Local node support
- Added the support for `node.type = "local"` for parsing a static local node without the usage gRPC queries: [config reference](https://docs.bigdipper.live/cosmos-based/parser/config/config#node).

#### Modules
- ([\#232](https://github.com/forbole/bdjuno/pull/232)) Updated the `x/auth` module support to handle and store `vesting accounts` and `vesting periods` inside the database. 
- ([\#276](https://github.com/forbole/bdjuno/pull/276)) Added the support for the `x/feegrant` module (v0.44.x)

### Changes 

#### CLI
- ([\#351](https://github.com/forbole/bdjuno/pull/351)) Fixed version display for `bdjuno version` cmd 

#### Database
- ([\#300](https://github.com/forbole/bdjuno/pull/300)) Changed `bonded_tokens` and `not_bonded_tokens` type inside `staking_pool` table  to `TEXT` to avoid value overflow
- ([\#275](https://github.com/forbole/bdjuno/pull/275)) Added `tombstoned` column inside `validator_status` table
- ([\#232](https://github.com/forbole/bdjuno/pull/232)) Added `vesting_account` and `vesting_period` table
- ([\#276](https://github.com/forbole/bdjuno/pull/276)) Added `fee_grant_allowance` table (v0.44.x)

#### Modules
- ([\#353](https://github.com/forbole/bdjuno/pull/353)) Removed the support for the `history` module<|MERGE_RESOLUTION|>--- conflicted
+++ resolved
@@ -1,9 +1,3 @@
-<<<<<<< HEAD
-## Unreleased
-### Bug fixes
-#### Slashing module
-- ([\#403](https://github.com/forbole/bdjuno/pull/403)) Filter empty validator address whil storing signing info into DB
-=======
 ## Version v3.2.0
 ### Changes
 #### Mint module
@@ -15,7 +9,10 @@
 
 ### Dependencies
 - ([\#440](https://github.com/forbole/bdjuno/pull/440)) Updated Juno to `v3.3.0`
->>>>>>> 2a3e297d
+
+### Bug fixes
+#### Slashing module
+- ([\#403](https://github.com/forbole/bdjuno/pull/403)) Filter empty validator address whil storing signing info into DB
 
 ## Version v3.1.0
 ### Dependencies
