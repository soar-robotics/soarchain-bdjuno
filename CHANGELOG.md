<<<<<<< HEAD
=======
## Unreleased
### Changes
#### Mint module
- ([\#432](https://github.com/forbole/bdjuno/pull/432)) Update inflation rate when mint param change proposal is passed

#### Gov module
- ([\#401](https://github.com/forbole/bdjuno/pull/401)) Update the proposal status to the latest in `bdjuno parse gov proposal [id]` command
- ([\#430](https://github.com/forbole/bdjuno/pull/430)) Update the proposals that have invalid status but can still be in voting or deposit periods 

### Dependencies
- ([\#412](https://github.com/forbole/bdjuno/pull/412)) Updated Juno to `v3.2.1`

>>>>>>> 3687dcf0
## Version v3.1.0
### Dependencies
- ([\#412](https://github.com/forbole/bdjuno/pull/412)) Updated Juno to `v3.2.1`

### Changes 
#### Hasura
- ([\#395](https://github.com/forbole/bdjuno/pull/395)) Remove time label from Hasura Prometheus monitoring

#### Bank module
- ([\#410](https://github.com/forbole/bdjuno/pull/410)) Change total supply query from only 1 page to all pages

## Version v3.0.1
### Dependencies
- Updated Juno to `v3.1.1`

## Version v3.0.0
### Notes
This version introduces breaking changes to `transaction` and `message` PostgreSQL tables. It implements PostgreSQL table partitioning to fix slow data retrieval from database that stores large amount of transactions and messages. Read more details about [migrating to v3.0.0](https://docs.bigdipper.live/cosmos-based/parser/migrations/v2.0.0)

### New features 
#### CLI
- ([\#356](https://github.com/forbole/bdjuno/pull/356)) Implemented `migrate` command to perform easy migration to higher BDJuno versions
- ([\#356](https://github.com/forbole/bdjuno/pull/356)) Updated `parse-genesis` command to parse genesis file without accessing the node

#### Database
- ([\#356](https://github.com/forbole/bdjuno/pull/356)) Added PostgreSQL table partition to `transaction` and `message` table
- ([\#356](https://github.com/forbole/bdjuno/pull/356)) Created new `messages_by_address` function

### Changes 
#### Hasura
- ([\#377](https://github.com/forbole/bdjuno/pull/377)) Updated Hasura metadata
- ([\#381](https://github.com/forbole/bdjuno/pull/381)) Hasura actions are now a module 

### Dependencies
- ([\#356](https://github.com/forbole/bdjuno/pull/356)) Updated Juno to `v3.0.0`

## Version v2.0.0
### Notes
This version introduces breaking changes to certain address-specific data that is no longer periodically parsed from the node and stored in the database. Instead, the data is now obtained directly from the node when needed using Hasura Actions. Read more details about [migrating to v2.0.0](https://docs.bigdipper.live/cosmos-based/parser/migrations/v2.0.0)

### New features
#### CLI
- ([\#257](https://github.com/forbole/bdjuno/pull/257)) Added `parse-genesis` command to parse the genesis file
- ([\#228](https://github.com/forbole/bdjuno/pull/228)) ([\#248](https://github.com/forbole/bdjuno/pull/248)) Added `fix` command:
  - `auth`: fix vesting accounts details
  - `blocks`: fix missing blocks and transactions from given start height
  - `gov`: fix proposal with given proposal ID  
  - `staking`: fix validators info at the latest height  

#### Hasura Actions
- ([\#329](https://github.com/forbole/bdjuno/pull/329)) Implemented Hasura Actions service to replace periodic queries. If you are using GraphQL queries on your application, you should updated the old queries to use the below new actions instead.  
  Here's a list of data acquired through Hasura Actions:
    - Of a certain address/delegator:
      - Account balance (`action_account_balance`)
      - Delegation rewards (`action_delegation_reward`)
      - Delegator withdraw address (`action_delegator_withdraw_address`)
      - Delegations (`action_delegation`)
      - Total delegations amount (`action_delegation_total`)
      - Unbonding delegations (`action_unbonding_delegation`)
      - Total unbonding delegations amount (`action_unbonding_delegation_total`)
      - Redelegations (`action_redelegation`)
    - Of a certain validator:
      - Commission amount (`action_validator_commission_amount`)
      - Delegations to this validator (`action_validator_delegations`)
      - Redelegations from this validator (`action_validator_redelegations_from`)
      - Unbonding delegations (`action_validator_unbonding_delegations`)
- ([\#352](https://github.com/forbole/bdjuno/pull/352)) Added prometheus monitoring to hasura actions

#### Local node support
- Added the support for `node.type = "local"` for parsing a static local node without the usage gRPC queries: [config reference](https://docs.bigdipper.live/cosmos-based/parser/config/config#node).

#### Modules
- ([\#232](https://github.com/forbole/bdjuno/pull/232)) Updated the `x/auth` module support to handle and store `vesting accounts` and `vesting periods` inside the database. 
- ([\#276](https://github.com/forbole/bdjuno/pull/276)) Added the support for the `x/feegrant` module (v0.44.x)

### Changes 

#### CLI
- ([\#351](https://github.com/forbole/bdjuno/pull/351)) Fixed version display for `bdjuno version` cmd 

#### Database
- ([\#300](https://github.com/forbole/bdjuno/pull/300)) Changed `bonded_tokens` and `not_bonded_tokens` type inside `staking_pool` table  to `TEXT` to avoid value overflow
- ([\#275](https://github.com/forbole/bdjuno/pull/275)) Added `tombstoned` column inside `validator_status` table
- ([\#232](https://github.com/forbole/bdjuno/pull/232)) Added `vesting_account` and `vesting_period` table
- ([\#276](https://github.com/forbole/bdjuno/pull/276)) Added `fee_grant_allowance` table (v0.44.x)

#### Modules
- ([\#353](https://github.com/forbole/bdjuno/pull/353)) Removed the support for the `history` module<|MERGE_RESOLUTION|>--- conflicted
+++ resolved
@@ -1,5 +1,3 @@
-<<<<<<< HEAD
-=======
 ## Unreleased
 ### Changes
 #### Mint module
@@ -12,7 +10,6 @@
 ### Dependencies
 - ([\#412](https://github.com/forbole/bdjuno/pull/412)) Updated Juno to `v3.2.1`
 
->>>>>>> 3687dcf0
 ## Version v3.1.0
 ### Dependencies
 - ([\#412](https://github.com/forbole/bdjuno/pull/412)) Updated Juno to `v3.2.1`
