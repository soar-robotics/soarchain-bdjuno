## Unreleased
### Changes
<<<<<<< HEAD
#### Mint Module
- ([\#507](https://github.com/forbole/bdjuno/pull/507)) Calculate inflation with epoch provision

=======

#### Parse Command
- ([\#492](https://github.com/forbole/bdjuno/pull/492)) Add parse command for periodic tasks: `x/bank` total supply, `x/distribution` community pool, `x/mint` inflation, `pricefeed` token price and price history, `x/staking` staking pool

#### Upgrade Module
- ([\#467](https://github.com/forbole/bdjuno/pull/467)) Store software upgrade plan and refresh data at upgrade height
>>>>>>> 68230350

#### Staking Module
- ([\#443](https://github.com/forbole/bdjuno/pull/443)) Remove tombstone status from staking module(already stored in slashing module)
- ([\#455](https://github.com/forbole/bdjuno/pull/455)) Added `unbonding_tokens` and `staked_not_bonded_tokens` values to staking pool table

#### Gov Module
- ([\#461](https://github.com/forbole/bdjuno/pull/461)) Parse `x/gov` genesis with `genesisDoc.InitialHeight` instead of the hard-coded height 1
- ([\#465](https://github.com/forbole/bdjuno/pull/465)) Get open proposal ids in deposit or voting period by block time instead of current time
- ([\#489](https://github.com/forbole/bdjuno/pull/489)) Remove block height foreign key from proposal_vote and proposal_deposit tables and add column timestamp
- ([\#499](https://github.com/forbole/bdjuno/pull/499)) Check if proposal has passed voting end time before marking it invalid

#### Daily refetch
- ([\#454](https://github.com/forbole/bdjuno/pull/454)) Added `daily refetch` module to refetch missing blocks every day

#### Hasura
- ([\#473](https://github.com/forbole/bdjuno/pull/473)) Improved Hasura permissions
- ([\#491](https://github.com/forbole/bdjuno/pull/491)) Add host address to Hasura actions

### Dependencies
- ([\#462](https://github.com/forbole/bdjuno/pull/462)) Updated Juno to `v3.4.0`

## Version v3.2.0
### Changes
#### Mint module
- ([\#432](https://github.com/forbole/bdjuno/pull/432)) Update inflation rate when mint param change proposal is passed

#### Gov module
- ([\#401](https://github.com/forbole/bdjuno/pull/401)) Update the proposal status to the latest in `bdjuno parse gov proposal [id]` command
- ([\#430](https://github.com/forbole/bdjuno/pull/430)) Update the proposals that have invalid status but can still be in voting or deposit periods 

### Dependencies
- ([\#440](https://github.com/forbole/bdjuno/pull/440)) Updated Juno to `v3.3.0`

## Version v3.1.0
### Dependencies
- Updated Juno to `v3.2.0`

### Changes 
#### Hasura
- ([\#395](https://github.com/forbole/bdjuno/pull/395)) Remove time label from Hasura Prometheus monitoring

#### Bank module
- ([\#410](https://github.com/forbole/bdjuno/pull/410)) Change total supply query from only 1 page to all pages

## Version v3.0.1
### Dependencies
- Updated Juno to `v3.1.1`

## Version v3.0.0
### Notes
This version introduces breaking changes to `transaction` and `message` PostgreSQL tables. It implements PostgreSQL table partitioning to fix slow data retrieval from database that stores large amount of transactions and messages. Read more details about [migrating to v3.0.0](https://docs.bigdipper.live/cosmos-based/parser/migrations/v2.0.0)

### New features 
#### CLI
- ([\#356](https://github.com/forbole/bdjuno/pull/356)) Implemented `migrate` command to perform easy migration to higher BDJuno versions
- ([\#356](https://github.com/forbole/bdjuno/pull/356)) Updated `parse-genesis` command to parse genesis file without accessing the node

#### Database
- ([\#356](https://github.com/forbole/bdjuno/pull/356)) Added PostgreSQL table partition to `transaction` and `message` table
- ([\#356](https://github.com/forbole/bdjuno/pull/356)) Created new `messages_by_address` function

### Changes 
#### Hasura
- ([\#377](https://github.com/forbole/bdjuno/pull/377)) Updated Hasura metadata
- ([\#381](https://github.com/forbole/bdjuno/pull/381)) Hasura actions are now a module 

### Dependencies
- ([\#356](https://github.com/forbole/bdjuno/pull/356)) Updated Juno to `v3.0.0`

## Version v2.0.0
### Notes
This version introduces breaking changes to certain address-specific data that is no longer periodically parsed from the node and stored in the database. Instead, the data is now obtained directly from the node when needed using Hasura Actions. Read more details about [migrating to v2.0.0](https://docs.bigdipper.live/cosmos-based/parser/migrations/v2.0.0)

### New features
#### CLI
- ([\#257](https://github.com/forbole/bdjuno/pull/257)) Added `parse-genesis` command to parse the genesis file
- ([\#228](https://github.com/forbole/bdjuno/pull/228)) ([\#248](https://github.com/forbole/bdjuno/pull/248)) Added `fix` command:
  - `auth`: fix vesting accounts details
  - `blocks`: fix missing blocks and transactions from given start height
  - `gov`: fix proposal with given proposal ID  
  - `staking`: fix validators info at the latest height  

#### Hasura Actions
- ([\#329](https://github.com/forbole/bdjuno/pull/329)) Implemented Hasura Actions service to replace periodic queries. If you are using GraphQL queries on your application, you should updated the old queries to use the below new actions instead.  
  Here's a list of data acquired through Hasura Actions:
    - Of a certain address/delegator:
      - Account balance (`action_account_balance`)
      - Delegation rewards (`action_delegation_reward`)
      - Delegator withdraw address (`action_delegator_withdraw_address`)
      - Delegations (`action_delegation`)
      - Total delegations amount (`action_delegation_total`)
      - Unbonding delegations (`action_unbonding_delegation`)
      - Total unbonding delegations amount (`action_unbonding_delegation_total`)
      - Redelegations (`action_redelegation`)
    - Of a certain validator:
      - Commission amount (`action_validator_commission_amount`)
      - Delegations to this validator (`action_validator_delegations`)
      - Redelegations from this validator (`action_validator_redelegations_from`)
      - Unbonding delegations (`action_validator_unbonding_delegations`)
- ([\#352](https://github.com/forbole/bdjuno/pull/352)) Added prometheus monitoring to hasura actions

#### Local node support
- Added the support for `node.type = "local"` for parsing a static local node without the usage gRPC queries: [config reference](https://docs.bigdipper.live/cosmos-based/parser/config/config#node).

#### Modules
- ([\#232](https://github.com/forbole/bdjuno/pull/232)) Updated the `x/auth` module support to handle and store `vesting accounts` and `vesting periods` inside the database. 
- ([\#276](https://github.com/forbole/bdjuno/pull/276)) Added the support for the `x/feegrant` module (v0.44.x)

### Changes 

#### CLI
- ([\#351](https://github.com/forbole/bdjuno/pull/351)) Fixed version display for `bdjuno version` cmd 

#### Database
- ([\#300](https://github.com/forbole/bdjuno/pull/300)) Changed `bonded_tokens` and `not_bonded_tokens` type inside `staking_pool` table  to `TEXT` to avoid value overflow
- ([\#275](https://github.com/forbole/bdjuno/pull/275)) Added `tombstoned` column inside `validator_status` table
- ([\#232](https://github.com/forbole/bdjuno/pull/232)) Added `vesting_account` and `vesting_period` table
- ([\#276](https://github.com/forbole/bdjuno/pull/276)) Added `fee_grant_allowance` table (v0.44.x)

#### Modules
- ([\#353](https://github.com/forbole/bdjuno/pull/353)) Removed the support for the `history` module<|MERGE_RESOLUTION|>--- conflicted
+++ resolved
@@ -1,17 +1,13 @@
 ## Unreleased
 ### Changes
-<<<<<<< HEAD
 #### Mint Module
 - ([\#507](https://github.com/forbole/bdjuno/pull/507)) Calculate inflation with epoch provision
-
-=======
 
 #### Parse Command
 - ([\#492](https://github.com/forbole/bdjuno/pull/492)) Add parse command for periodic tasks: `x/bank` total supply, `x/distribution` community pool, `x/mint` inflation, `pricefeed` token price and price history, `x/staking` staking pool
 
 #### Upgrade Module
 - ([\#467](https://github.com/forbole/bdjuno/pull/467)) Store software upgrade plan and refresh data at upgrade height
->>>>>>> 68230350
 
 #### Staking Module
 - ([\#443](https://github.com/forbole/bdjuno/pull/443)) Remove tombstone status from staking module(already stored in slashing module)
