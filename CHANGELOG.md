--- conflicted
+++ resolved
@@ -30,11 +30,8 @@
 
 ### Dependencies
 - ([\#462](https://github.com/forbole/bdjuno/pull/462)) Updated Juno to `v3.4.0`
-<<<<<<< HEAD
 - ([\#540](https://github.com/forbole/bdjuno/pull/540)) Updated Desmos `v4.7.0` and Juno to `v4.1.0`
-=======
 - ([\#542](https://github.com/forbole/bdjuno/pull/542)) Updated Juno to `v4.1.0`,  BDJuno to `v4` and Golang version to `1.19`
->>>>>>> 16aad0d7
 
 
 ## Version v3.2.0
