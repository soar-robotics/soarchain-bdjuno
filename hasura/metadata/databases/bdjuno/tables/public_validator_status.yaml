table:
  name: validator_status
  schema: public
object_relationships:
- name: validator
  using:
    foreign_key_constraint_on: validator_address
select_permissions:
- permission:
    allow_aggregations: true
    columns:
    - validator_address
    - status
    - jailed
<<<<<<< HEAD
    - tombstoned
    - liquid_validator
=======
>>>>>>> 9869cdea
    - height
    filter: {}
    limit: 100
  role: anonymous<|MERGE_RESOLUTION|>--- conflicted
+++ resolved
@@ -12,11 +12,7 @@
     - validator_address
     - status
     - jailed
-<<<<<<< HEAD
-    - tombstoned
     - liquid_validator
-=======
->>>>>>> 9869cdea
     - height
     filter: {}
     limit: 100
