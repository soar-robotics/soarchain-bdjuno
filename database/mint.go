package database

import (
	"encoding/json"
	"fmt"

	dbtypes "github.com/forbole/bdjuno/v3/database/types"

	"github.com/forbole/bdjuno/v4/types"
)

// SaveInflation allows to store the inflation for the given block height as well as timestamp
func (db *Db) SaveInflation(inflation string, height int64) error {
	stmt := `
INSERT INTO inflation (value, height) 
VALUES ($1, $2) 
ON CONFLICT (one_row_id) DO UPDATE 
    SET value = excluded.value, 
        height = excluded.height 
WHERE inflation.height <= excluded.height`

<<<<<<< HEAD
	_, err := db.SQL.Exec(stmt, inflation, height)
=======
	_, err := db.SQL.Exec(stmt, inflation.String(), height)
>>>>>>> 16aad0d7
	if err != nil {
		return fmt.Errorf("error while storing inflation: %s", err)
	}

	return nil
}

// SaveMintParams allows to store the given params inside the database
func (db *Db) SaveMintParams(params *types.MintParams) error {
	paramsBz, err := json.Marshal(&params.Params)
	if err != nil {
		return fmt.Errorf("error while marshaling mint params: %s", err)
	}

	stmt := `
INSERT INTO mint_params (params, height) 
VALUES ($1, $2)
ON CONFLICT (one_row_id) DO UPDATE 
    SET params = excluded.params,
        height = excluded.height
WHERE mint_params.height <= excluded.height`

	_, err = db.SQL.Exec(stmt, string(paramsBz), params.Height)
	if err != nil {
		return fmt.Errorf("error while storing mint params: %s", err)
	}

	return nil
}

func (db *Db) GetTotalSupply() (string, error) {
	stmt := `SELECT * FROM supply`

	var supply []dbtypes.SupplyRow
	err := db.Sqlx.Select(&supply, stmt)
	if err != nil {
		return "", err
	}

	for _, unit := range supply {
		coin := unit.Coins.ToCoins().String()
		return coin[:len(coin)-5], nil
	}

	return "", nil
}<|MERGE_RESOLUTION|>--- conflicted
+++ resolved
@@ -4,7 +4,7 @@
 	"encoding/json"
 	"fmt"
 
-	dbtypes "github.com/forbole/bdjuno/v3/database/types"
+	dbtypes "github.com/forbole/bdjuno/v4/database/types"
 
 	"github.com/forbole/bdjuno/v4/types"
 )
@@ -19,11 +19,7 @@
         height = excluded.height 
 WHERE inflation.height <= excluded.height`
 
-<<<<<<< HEAD
 	_, err := db.SQL.Exec(stmt, inflation, height)
-=======
-	_, err := db.SQL.Exec(stmt, inflation.String(), height)
->>>>>>> 16aad0d7
 	if err != nil {
 		return fmt.Errorf("error while storing inflation: %s", err)
 	}
