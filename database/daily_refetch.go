--- conflicted
+++ resolved
@@ -1,15 +1,5 @@
 package database
 
-<<<<<<< HEAD
-// // GetTotalBlocks implements database.Database
-// func (db *Db) GetTotalBlocks() (int64, error) {
-// 	var blockCount int64
-// 	err := db.SQL.QueryRow(`SELECT count(*) FROM block;`).Scan(&blockCount)
-// 	return blockCount, err
-// }
-
-=======
->>>>>>> 16aad0d7
 // GetMissingBlocks returns an array of missing blocks from one day ago
 func (db *Db) GetMissingBlocks(startHeight, endHeight int64) []int64 {
 	var result []int64
