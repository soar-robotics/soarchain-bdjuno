package database

import (
	"encoding/json"
	"fmt"

	certikgovtypes "github.com/certikfoundation/shentu/v2/x/gov/types"
	codectypes "github.com/cosmos/cosmos-sdk/codec/types"
	govtypes "github.com/cosmos/cosmos-sdk/x/gov/types"
	"github.com/gogo/protobuf/proto"

	"github.com/forbole/bdjuno/v3/types"

	dbtypes "github.com/forbole/bdjuno/v3/database/types"

	"github.com/lib/pq"
)

// SaveGovParams saves the given x/gov parameters inside the database
func (db *Db) SaveGovParams(params *types.GovParams) error {

	depositParamsBz, err := json.Marshal(&params.DepositParams)
	if err != nil {
		return fmt.Errorf("error while marshaling deposit params: %s", err)
	}

	votingParamsBz, err := json.Marshal(&params.VotingParams)
	if err != nil {
		return fmt.Errorf("error while marshaling voting params: %s", err)
	}

	tallyingParams, err := json.Marshal(&params.TallyParams)
	if err != nil {
		return fmt.Errorf("error while marshaling tally params: %s", err)
	}

	stmt := `
INSERT INTO gov_params(deposit_params, voting_params, tally_params, height) 
VALUES ($1, $2, $3, $4)
ON CONFLICT (one_row_id) DO UPDATE 
	SET deposit_params = excluded.deposit_params,
  		voting_params = excluded.voting_params,
		tally_params = excluded.tally_params,
		height = excluded.height
WHERE gov_params.height <= excluded.height`
	_, err = db.Sql.Exec(stmt, string(depositParamsBz), string(votingParamsBz), string(tallyingParams), params.Height)
	if err != nil {
		return fmt.Errorf("error while storing gov params: %s", err)
	}

	return nil
}

// GetGovParams returns the most recent governance parameters
func (db *Db) GetGovParams() (*types.GovParams, error) {
	var rows []dbtypes.GovParamsRow
	err := db.Sqlx.Select(&rows, `SELECT * FROM gov_params`)
	if err != nil {
		return nil, err
	}

	if len(rows) == 0 {
		return nil, nil
	}

	row := rows[0]

	var depositParams types.DepositParams
	err = json.Unmarshal([]byte(row.DepositParams), &depositParams)
	if err != nil {
		return nil, err
	}

	var votingParams types.VotingParams
	err = json.Unmarshal([]byte(row.VotingParams), &votingParams)
	if err != nil {
		return nil, err
	}

	var tallyParams types.TallyParams
	err = json.Unmarshal([]byte(row.TallyParams), &tallyParams)
	if err != nil {
		return nil, err
	}

	return types.NewGovParams(
		votingParams, depositParams, tallyParams,
		row.Height,
	), nil
}

// --------------------------------------------------------------------------------------------------------------------

// SaveProposals allows to save for the given height the given total amount of coins
func (db *Db) SaveProposals(proposals []types.Proposal) error {
	if len(proposals) == 0 {
		return nil
	}

	var accounts []types.Account

	proposalsQuery := `
INSERT INTO proposal(
	id, title, description, content, proposer_address, proposal_route, proposal_type, status, 
    submit_time, deposit_end_time, voting_start_time, voting_end_time
) VALUES`
	var proposalsParams []interface{}

	for i, proposal := range proposals {
		// Prepare the account query
		accounts = append(accounts, types.NewAccount(proposal.Proposer))

		// Prepare the proposal query
		vi := i * 12
		proposalsQuery += fmt.Sprintf("($%d,$%d,$%d,$%d,$%d,$%d,$%d,$%d,$%d,$%d,$%d,$%d),",
			vi+1, vi+2, vi+3, vi+4, vi+5, vi+6, vi+7, vi+8, vi+9, vi+10, vi+11, vi+12)

		// Encode the content properly
		protoContent, ok := proposal.Content.(proto.Message)
		if !ok {
			return fmt.Errorf("invalid proposal content types: %T", proposal.Content)
		}

		anyContent, err := codectypes.NewAnyWithValue(protoContent)
		if err != nil {
			return fmt.Errorf("error while wrapping proposal proto content: %s", err)
		}

		contentBz, err := db.EncodingConfig.Marshaler.MarshalJSON(anyContent)
		if err != nil {
			return fmt.Errorf("error while marshaling proposal content: %s", err)
		}

		proposalsParams = append(proposalsParams,
			proposal.ProposalID,
			proposal.Content.GetTitle(),
			proposal.Content.GetDescription(),
			string(contentBz),
			proposal.Proposer,
			proposal.ProposalRoute,
			proposal.ProposalType,
			proposal.Status,
			proposal.SubmitTime,
			proposal.DepositEndTime,
			proposal.VotingStartTime,
			proposal.VotingEndTime,
		)
	}

	// Store the accounts
	err := db.SaveAccounts(accounts)
	if err != nil {
		return fmt.Errorf("error while storing proposers accounts: %s", err)
	}

	// Store the proposals
	proposalsQuery = proposalsQuery[:len(proposalsQuery)-1] // Remove trailing ","
	proposalsQuery += " ON CONFLICT DO NOTHING"
	_, err = db.Sql.Exec(proposalsQuery, proposalsParams...)
	if err != nil {
		return fmt.Errorf("error while storing proposals: %s", err)
	}

	return nil
}

// GetProposal returns the proposal with the given id, or nil if not found
func (db *Db) GetProposal(id uint64) (*types.Proposal, error) {
	var rows []*dbtypes.ProposalRow
	err := db.Sqlx.Select(&rows, `SELECT * FROM proposal WHERE id = $1`, id)
	if err != nil {
		return nil, err
	}

	if len(rows) == 0 {
		return nil, nil
	}

	row := rows[0]

	var contentAny codectypes.Any
	err = db.EncodingConfig.Marshaler.UnmarshalJSON([]byte(row.Content), &contentAny)
	if err != nil {
		return nil, err
	}

	var content govtypes.Content
	err = db.EncodingConfig.Marshaler.UnpackAny(&contentAny, &content)
	if err != nil {
		return nil, err
	}

	proposal := types.NewProposal(
		row.ProposalID,
		row.ProposalRoute,
		row.ProposalType,
		content,
		row.Status,
		row.SubmitTime,
		row.DepositEndTime,
		row.VotingStartTime,
		row.VotingEndTime,
		row.Proposer,
	)
	return &proposal, nil
}

// GetOpenProposalsIds returns all the ids of the proposals that are currently in deposit or voting period
func (db *Db) GetOpenProposalsIds() ([]uint64, error) {
	var ids []uint64
<<<<<<< HEAD
	stmt := `SELECT id FROM proposal WHERE status = $1 OR status = $2 OR status = $3`
	err := db.Sqlx.Select(&ids, stmt,
		govtypes.StatusDepositPeriod.String(),
		certikgovtypes.StatusCertifierVotingPeriod.String(),
		certikgovtypes.StatusValidatorVotingPeriod.String(),
	)
=======
	stmt := `SELECT id FROM proposal WHERE status = $1 OR status = $2`
	err := db.Sqlx.Select(&ids, stmt, govtypes.StatusDepositPeriod.String(), govtypes.StatusVotingPeriod.String())
	if err != nil {
		return ids, err
	}

	// Get also the invalid status proposals due to gRPC failure but still are in deposit period or voting period
	var idsInvalid []uint64
	stmt = `SELECT id FROM proposal WHERE status = $1 AND (voting_end_time > NOW() OR deposit_end_time > NOW())`
	err = db.Sqlx.Select(&idsInvalid, stmt, types.ProposalStatusInvalid)
	ids = append(ids, idsInvalid...)

>>>>>>> 2a3e297d
	return ids, err
}

// --------------------------------------------------------------------------------------------------------------------

// UpdateProposal updates a proposal stored inside the database
func (db *Db) UpdateProposal(update types.ProposalUpdate) error {
	query := `UPDATE proposal SET status = $1, voting_start_time = $2, voting_end_time = $3 where id = $4`
	_, err := db.Sql.Exec(query,
		update.Status,
		update.VotingStartTime,
		update.VotingEndTime,
		update.ProposalID,
	)
	if err != nil {
		return fmt.Errorf("error while updating proposal: %s", err)
	}

	return nil
}

// SaveDeposits allows to save multiple deposits
func (db *Db) SaveDeposits(deposits []types.Deposit) error {
	if len(deposits) == 0 {
		return nil
	}

	query := `INSERT INTO proposal_deposit (proposal_id, depositor_address, amount, height) VALUES `
	var param []interface{}

	for i, deposit := range deposits {
		vi := i * 4
		query += fmt.Sprintf("($%d,$%d,$%d,$%d),", vi+1, vi+2, vi+3, vi+4)
		param = append(param, deposit.ProposalID,
			deposit.Depositor,
			pq.Array(dbtypes.NewDbCoins(deposit.Amount)),
			deposit.Height,
		)
	}
	query = query[:len(query)-1] // Remove trailing ","
	query += `
ON CONFLICT ON CONSTRAINT unique_deposit DO UPDATE
	SET amount = excluded.amount,
		height = excluded.height
WHERE proposal_deposit.height <= excluded.height`
	_, err := db.Sql.Exec(query, param...)
	if err != nil {
		return fmt.Errorf("error while storing deposits: %s", err)
	}

	return nil
}

// --------------------------------------------------------------------------------------------------------------------

// SaveVote allows to save for the given height and the message vote
func (db *Db) SaveVote(vote types.Vote) error {
	query := `
INSERT INTO proposal_vote (proposal_id, voter_address, option, height) 
VALUES ($1, $2, $3, $4) 
ON CONFLICT ON CONSTRAINT unique_vote DO UPDATE
	SET option = excluded.option,
		height = excluded.height
WHERE proposal_vote.height <= excluded.height`

	// Store the voter account
	err := db.SaveAccounts([]types.Account{types.NewAccount(vote.Voter)})
	if err != nil {
		return fmt.Errorf("error while storing voter account: %s", err)
	}

	_, err = db.Sql.Exec(query, vote.ProposalID, vote.Voter, vote.Option.String(), vote.Height)
	if err != nil {
		return fmt.Errorf("error while storing vote: %s", err)
	}

	return nil
}

// SaveTallyResults allows to save for the given height the given total amount of coins
func (db *Db) SaveTallyResults(tallys []types.TallyResult) error {
	if len(tallys) == 0 {
		return nil
	}

	query := `INSERT INTO proposal_tally_result(proposal_id, yes, abstain, no, no_with_veto, height) VALUES`

	var param []interface{}
	for i, tally := range tallys {
		vi := i * 6
		query += fmt.Sprintf("($%d,$%d,$%d,$%d,$%d,$%d),", vi+1, vi+2, vi+3, vi+4, vi+5, vi+6)
		param = append(param, tally.ProposalID,
			tally.Yes,
			tally.Abstain,
			tally.No,
			tally.NoWithVeto,
			tally.Height,
		)
	}

	query = query[:len(query)-1] // Remove trailing ","
	query += `
ON CONFLICT ON CONSTRAINT unique_tally_result DO UPDATE 
	SET yes = excluded.yes, 
	    abstain = excluded.abstain, 
	    no = excluded.no, 
	    no_with_veto = excluded.no_with_veto,
	    height = excluded.height
WHERE proposal_tally_result.height <= excluded.height`
	_, err := db.Sql.Exec(query, param...)
	if err != nil {
		return fmt.Errorf("error while storing tally result: %s", err)
	}

	return nil
}

// --------------------------------------------------------------------------------------------------------------------

// SaveProposalStakingPoolSnapshot allows to save the given snapshot of the staking pool
func (db *Db) SaveProposalStakingPoolSnapshot(snapshot types.ProposalStakingPoolSnapshot) error {
	stmt := `
INSERT INTO proposal_staking_pool_snapshot (proposal_id, bonded_tokens, not_bonded_tokens, height)
VALUES ($1, $2, $3, $4)
ON CONFLICT ON CONSTRAINT unique_staking_pool_snapshot DO UPDATE SET
	proposal_id = excluded.proposal_id,
    bonded_tokens = excluded.bonded_tokens,
	not_bonded_tokens = excluded.not_bonded_tokens, 
	height = excluded.height
WHERE proposal_staking_pool_snapshot.height <= excluded.height`

	_, err := db.Sql.Exec(stmt,
		snapshot.ProposalID, snapshot.Pool.BondedTokens.String(), snapshot.Pool.NotBondedTokens.String(), snapshot.Pool.Height)
	if err != nil {
		return fmt.Errorf("error while storing proposal staking pool snapshot: %s", err)
	}

	return nil
}

// SaveProposalValidatorsStatusesSnapshots allows to save the given validator statuses snapshots
func (db *Db) SaveProposalValidatorsStatusesSnapshots(snapshots []types.ProposalValidatorStatusSnapshot) error {
	if len(snapshots) == 0 {
		return nil
	}

	stmt := `
INSERT INTO proposal_validator_status_snapshot(proposal_id, validator_address, voting_power, status, jailed, height) 
VALUES `

	var args []interface{}
	for i, snapshot := range snapshots {
		si := i * 6

		stmt += fmt.Sprintf("($%d,$%d,$%d,$%d,$%d,$%d),", si+1, si+2, si+3, si+4, si+5, si+6)
		args = append(args,
			snapshot.ProposalID, snapshot.ValidatorConsAddress, snapshot.ValidatorVotingPower,
			snapshot.ValidatorStatus, snapshot.ValidatorJailed, snapshot.Height)
	}

	stmt = stmt[:len(stmt)-1]
	stmt += `
ON CONFLICT ON CONSTRAINT unique_validator_status_snapshot DO UPDATE 
	SET proposal_id = excluded.proposal_id,
		validator_address = excluded.validator_address,
		voting_power = excluded.voting_power, 
		status = excluded.status, 
		jailed = excluded.jailed,
		height = excluded.height
WHERE proposal_validator_status_snapshot.height <= excluded.height`
	_, err := db.Sql.Exec(stmt, args...)
	if err != nil {
		return fmt.Errorf("error while storing proposal validator statuses snapshot: %s", err)
	}

	return nil
}<|MERGE_RESOLUTION|>--- conflicted
+++ resolved
@@ -208,16 +208,11 @@
 // GetOpenProposalsIds returns all the ids of the proposals that are currently in deposit or voting period
 func (db *Db) GetOpenProposalsIds() ([]uint64, error) {
 	var ids []uint64
-<<<<<<< HEAD
 	stmt := `SELECT id FROM proposal WHERE status = $1 OR status = $2 OR status = $3`
-	err := db.Sqlx.Select(&ids, stmt,
-		govtypes.StatusDepositPeriod.String(),
+	err := db.Sqlx.Select(&ids, stmt, govtypes.StatusDepositPeriod.String(),
 		certikgovtypes.StatusCertifierVotingPeriod.String(),
 		certikgovtypes.StatusValidatorVotingPeriod.String(),
 	)
-=======
-	stmt := `SELECT id FROM proposal WHERE status = $1 OR status = $2`
-	err := db.Sqlx.Select(&ids, stmt, govtypes.StatusDepositPeriod.String(), govtypes.StatusVotingPeriod.String())
 	if err != nil {
 		return ids, err
 	}
@@ -228,7 +223,6 @@
 	err = db.Sqlx.Select(&idsInvalid, stmt, types.ProposalStatusInvalid)
 	ids = append(ids, idsInvalid...)
 
->>>>>>> 2a3e297d
 	return ids, err
 }
 
