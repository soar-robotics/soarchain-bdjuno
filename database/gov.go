package database

import (
	"encoding/json"
	"fmt"
	"time"

	codectypes "github.com/cosmos/cosmos-sdk/codec/types"
	govtypes "github.com/cosmos/cosmos-sdk/x/gov/types"
	upgradetypes "github.com/cosmos/cosmos-sdk/x/upgrade/types"
	"github.com/gogo/protobuf/proto"

	"github.com/forbole/bdjuno/v3/types"

	dbtypes "github.com/forbole/bdjuno/v3/database/types"

	"github.com/lib/pq"
)

// SaveGovParams saves the given x/gov parameters inside the database
func (db *Db) SaveGovParams(params *types.GovParams) error {

	depositParamsBz, err := json.Marshal(&params.DepositParams)
	if err != nil {
		return fmt.Errorf("error while marshaling deposit params: %s", err)
	}

	votingParamsBz, err := json.Marshal(&params.VotingParams)
	if err != nil {
		return fmt.Errorf("error while marshaling voting params: %s", err)
	}

	tallyingParams, err := json.Marshal(&params.TallyParams)
	if err != nil {
		return fmt.Errorf("error while marshaling tally params: %s", err)
	}

	stmt := `
INSERT INTO gov_params(deposit_params, voting_params, tally_params, height) 
VALUES ($1, $2, $3, $4)
ON CONFLICT (one_row_id) DO UPDATE 
	SET deposit_params = excluded.deposit_params,
  		voting_params = excluded.voting_params,
		tally_params = excluded.tally_params,
		height = excluded.height
WHERE gov_params.height <= excluded.height`
	_, err = db.SQL.Exec(stmt, string(depositParamsBz), string(votingParamsBz), string(tallyingParams), params.Height)
	if err != nil {
		return fmt.Errorf("error while storing gov params: %s", err)
	}

	return nil
}

// GetGovParams returns the most recent governance parameters
func (db *Db) GetGovParams() (*types.GovParams, error) {
	var rows []dbtypes.GovParamsRow
	err := db.SQL.Select(&rows, `SELECT * FROM gov_params`)
	if err != nil {
		return nil, err
	}

	if len(rows) == 0 {
		return nil, nil
	}

	row := rows[0]

	var depositParams types.DepositParams
	err = json.Unmarshal([]byte(row.DepositParams), &depositParams)
	if err != nil {
		return nil, err
	}

	var votingParams types.VotingParams
	err = json.Unmarshal([]byte(row.VotingParams), &votingParams)
	if err != nil {
		return nil, err
	}

	var tallyParams types.TallyParams
	err = json.Unmarshal([]byte(row.TallyParams), &tallyParams)
	if err != nil {
		return nil, err
	}

	return types.NewGovParams(
		votingParams, depositParams, tallyParams,
		row.Height,
	), nil
}

// --------------------------------------------------------------------------------------------------------------------

// SaveProposals allows to save for the given height the given total amount of coins
func (db *Db) SaveProposals(proposals []types.Proposal) error {
	if len(proposals) == 0 {
		return nil
	}

	var accounts []types.Account

	proposalsQuery := `
INSERT INTO proposal(
	id, title, description, content, proposer_address, proposal_route, proposal_type, status, 
    submit_time, deposit_end_time, voting_start_time, voting_end_time
) VALUES`
	var proposalsParams []interface{}

	for i, proposal := range proposals {
		// Prepare the account query
		accounts = append(accounts, types.NewAccount(proposal.Proposer))

		// Prepare the proposal query
		vi := i * 12
		proposalsQuery += fmt.Sprintf("($%d,$%d,$%d,$%d,$%d,$%d,$%d,$%d,$%d,$%d,$%d,$%d),",
			vi+1, vi+2, vi+3, vi+4, vi+5, vi+6, vi+7, vi+8, vi+9, vi+10, vi+11, vi+12)

		// Encode the content properly
		protoContent, ok := proposal.Content.(proto.Message)
		if !ok {
			return fmt.Errorf("invalid proposal content types: %T", proposal.Content)
		}

		anyContent, err := codectypes.NewAnyWithValue(protoContent)
		if err != nil {
			return fmt.Errorf("error while wrapping proposal proto content: %s", err)
		}

		contentBz, err := db.EncodingConfig.Marshaler.MarshalJSON(anyContent)
		if err != nil {
			return fmt.Errorf("error while marshaling proposal content: %s", err)
		}

		proposalsParams = append(proposalsParams,
			proposal.ProposalID,
			proposal.Content.GetTitle(),
			proposal.Content.GetDescription(),
			string(contentBz),
			proposal.Proposer,
			proposal.ProposalRoute,
			proposal.ProposalType,
			proposal.Status,
			proposal.SubmitTime,
			proposal.DepositEndTime,
			proposal.VotingStartTime,
			proposal.VotingEndTime,
		)
	}

	// Store the accounts
	err := db.SaveAccounts(accounts)
	if err != nil {
		return fmt.Errorf("error while storing proposers accounts: %s", err)
	}

	// Store the proposals
	proposalsQuery = proposalsQuery[:len(proposalsQuery)-1] // Remove trailing ","
	proposalsQuery += " ON CONFLICT DO NOTHING"
	_, err = db.SQL.Exec(proposalsQuery, proposalsParams...)
	if err != nil {
		return fmt.Errorf("error while storing proposals: %s", err)
	}

	return nil
}

// GetProposal returns the proposal with the given id, or nil if not found
func (db *Db) GetProposal(id uint64) (*types.Proposal, error) {
	var rows []*dbtypes.ProposalRow
	err := db.SQL.Select(&rows, `SELECT * FROM proposal WHERE id = $1`, id)
	if err != nil {
		return nil, err
	}

	if len(rows) == 0 {
		return nil, nil
	}

	row := rows[0]

	var contentAny codectypes.Any
	err = db.EncodingConfig.Marshaler.UnmarshalJSON([]byte(row.Content), &contentAny)
	if err != nil {
		return nil, err
	}

	var content govtypes.Content
	err = db.EncodingConfig.Marshaler.UnpackAny(&contentAny, &content)
	if err != nil {
		return nil, err
	}

	proposal := types.NewProposal(
		row.ProposalID,
		row.ProposalRoute,
		row.ProposalType,
		content,
		row.Status,
		row.SubmitTime,
		row.DepositEndTime,
		row.VotingStartTime,
		row.VotingEndTime,
		row.Proposer,
	)
	return &proposal, nil
}

// GetOpenProposalsIds returns all the ids of the proposals that are in deposit or voting period at the given block time
func (db *Db) GetOpenProposalsIds(blockTime time.Time) ([]uint64, error) {
	var ids []uint64
	stmt := `SELECT id FROM proposal WHERE status = $1 OR status = $2`
	err := db.SQL.Select(&ids, stmt, govtypes.StatusDepositPeriod.String(), govtypes.StatusVotingPeriod.String())
	if err != nil {
		return ids, err
	}

	// Get also the invalid status proposals due to gRPC failure but still are in deposit period or voting period
	var idsInvalid []uint64
<<<<<<< HEAD
	stmt = `SELECT id FROM proposal WHERE status = $1 AND (voting_end_time > NOW() OR deposit_end_time > NOW())`
	err = db.SQL.Select(&idsInvalid, stmt, types.ProposalStatusInvalid)
=======
	stmt = `SELECT id FROM proposal WHERE status = $1 AND (voting_end_time > $2 OR deposit_end_time > $2)`
	err = db.Sqlx.Select(&idsInvalid, stmt, types.ProposalStatusInvalid, blockTime)
>>>>>>> 9869cdea
	ids = append(ids, idsInvalid...)

	return ids, err
}

// --------------------------------------------------------------------------------------------------------------------

// UpdateProposal updates a proposal stored inside the database
func (db *Db) UpdateProposal(update types.ProposalUpdate) error {
	query := `UPDATE proposal SET status = $1, voting_start_time = $2, voting_end_time = $3 where id = $4`
	_, err := db.SQL.Exec(query,
		update.Status,
		update.VotingStartTime,
		update.VotingEndTime,
		update.ProposalID,
	)
	if err != nil {
		return fmt.Errorf("error while updating proposal: %s", err)
	}

	return nil
}

// SaveDeposits allows to save multiple deposits
func (db *Db) SaveDeposits(deposits []types.Deposit) error {
	if len(deposits) == 0 {
		return nil
	}

	query := `INSERT INTO proposal_deposit (proposal_id, depositor_address, amount, timestamp, height) VALUES `
	var param []interface{}

	for i, deposit := range deposits {
		vi := i * 5
		query += fmt.Sprintf("($%d,$%d,$%d,$%d,$%d),", vi+1, vi+2, vi+3, vi+4, vi+5)
		param = append(param, deposit.ProposalID,
			deposit.Depositor,
			pq.Array(dbtypes.NewDbCoins(deposit.Amount)),
			deposit.Timestamp,
			deposit.Height,
		)
	}
	query = query[:len(query)-1] // Remove trailing ","
	query += `
ON CONFLICT ON CONSTRAINT unique_deposit DO UPDATE
	SET amount = excluded.amount,
		timestamp = excluded.timestamp,
		height = excluded.height
WHERE proposal_deposit.height <= excluded.height`
	_, err := db.SQL.Exec(query, param...)
	if err != nil {
		return fmt.Errorf("error while storing deposits: %s", err)
	}

	return nil
}

// --------------------------------------------------------------------------------------------------------------------

// SaveVote allows to save for the given height and the message vote
func (db *Db) SaveVote(vote types.Vote) error {
	query := `
INSERT INTO proposal_vote (proposal_id, voter_address, option, timestamp, height) 
VALUES ($1, $2, $3, $4, $5) 
ON CONFLICT ON CONSTRAINT unique_vote DO UPDATE
	SET option = excluded.option,
		timestamp = excluded.timestamp,
		height = excluded.height
WHERE proposal_vote.height <= excluded.height`

	// Store the voter account
	err := db.SaveAccounts([]types.Account{types.NewAccount(vote.Voter)})
	if err != nil {
		return fmt.Errorf("error while storing voter account: %s", err)
	}

<<<<<<< HEAD
	_, err = db.SQL.Exec(query, vote.ProposalID, vote.Voter, vote.Option.String(), vote.Height)
=======
	_, err = db.Sql.Exec(query, vote.ProposalID, vote.Voter, vote.Option.String(), vote.Timestamp, vote.Height)
>>>>>>> 9869cdea
	if err != nil {
		return fmt.Errorf("error while storing vote: %s", err)
	}

	return nil
}

// SaveTallyResults allows to save for the given height the given total amount of coins
func (db *Db) SaveTallyResults(tallys []types.TallyResult) error {
	if len(tallys) == 0 {
		return nil
	}

	query := `INSERT INTO proposal_tally_result(proposal_id, yes, abstain, no, no_with_veto, height) VALUES`

	var param []interface{}
	for i, tally := range tallys {
		vi := i * 6
		query += fmt.Sprintf("($%d,$%d,$%d,$%d,$%d,$%d),", vi+1, vi+2, vi+3, vi+4, vi+5, vi+6)
		param = append(param, tally.ProposalID,
			tally.Yes,
			tally.Abstain,
			tally.No,
			tally.NoWithVeto,
			tally.Height,
		)
	}

	query = query[:len(query)-1] // Remove trailing ","
	query += `
ON CONFLICT ON CONSTRAINT unique_tally_result DO UPDATE 
	SET yes = excluded.yes, 
	    abstain = excluded.abstain, 
	    no = excluded.no, 
	    no_with_veto = excluded.no_with_veto,
	    height = excluded.height
WHERE proposal_tally_result.height <= excluded.height`
	_, err := db.SQL.Exec(query, param...)
	if err != nil {
		return fmt.Errorf("error while storing tally result: %s", err)
	}

	return nil
}

// --------------------------------------------------------------------------------------------------------------------

// SaveProposalStakingPoolSnapshot allows to save the given snapshot of the staking pool
func (db *Db) SaveProposalStakingPoolSnapshot(snapshot types.ProposalStakingPoolSnapshot) error {
	stmt := `
INSERT INTO proposal_staking_pool_snapshot (proposal_id, bonded_tokens, not_bonded_tokens, height)
VALUES ($1, $2, $3, $4)
ON CONFLICT ON CONSTRAINT unique_staking_pool_snapshot DO UPDATE SET
	proposal_id = excluded.proposal_id,
    bonded_tokens = excluded.bonded_tokens,
	not_bonded_tokens = excluded.not_bonded_tokens, 
	height = excluded.height
WHERE proposal_staking_pool_snapshot.height <= excluded.height`

	_, err := db.SQL.Exec(stmt,
		snapshot.ProposalID, snapshot.Pool.BondedTokens.String(), snapshot.Pool.NotBondedTokens.String(), snapshot.Pool.Height)
	if err != nil {
		return fmt.Errorf("error while storing proposal staking pool snapshot: %s", err)
	}

	return nil
}

// SaveProposalValidatorsStatusesSnapshots allows to save the given validator statuses snapshots
func (db *Db) SaveProposalValidatorsStatusesSnapshots(snapshots []types.ProposalValidatorStatusSnapshot) error {
	if len(snapshots) == 0 {
		return nil
	}

	stmt := `
INSERT INTO proposal_validator_status_snapshot(proposal_id, validator_address, voting_power, status, jailed, height) 
VALUES `

	var args []interface{}
	for i, snapshot := range snapshots {
		si := i * 6

		stmt += fmt.Sprintf("($%d,$%d,$%d,$%d,$%d,$%d),", si+1, si+2, si+3, si+4, si+5, si+6)
		args = append(args,
			snapshot.ProposalID, snapshot.ValidatorConsAddress, snapshot.ValidatorVotingPower,
			snapshot.ValidatorStatus, snapshot.ValidatorJailed, snapshot.Height)
	}

	stmt = stmt[:len(stmt)-1]
	stmt += `
ON CONFLICT ON CONSTRAINT unique_validator_status_snapshot DO UPDATE 
	SET proposal_id = excluded.proposal_id,
		validator_address = excluded.validator_address,
		voting_power = excluded.voting_power, 
		status = excluded.status, 
		jailed = excluded.jailed,
		height = excluded.height
WHERE proposal_validator_status_snapshot.height <= excluded.height`
	_, err := db.SQL.Exec(stmt, args...)
	if err != nil {
		return fmt.Errorf("error while storing proposal validator statuses snapshot: %s", err)
	}

	return nil
}

// SaveSoftwareUpgradePlan allows to save the given software upgrade plan with its proposal id
func (db *Db) SaveSoftwareUpgradePlan(proposalID uint64, plan upgradetypes.Plan, height int64) error {

	stmt := `
INSERT INTO software_upgrade_plan(proposal_id, plan_name, upgrade_height, info, height) 
VALUES ($1, $2, $3, $4, $5)
ON CONFLICT (proposal_id) DO UPDATE SET
	plan_name = excluded.plan_name, 
	upgrade_height = excluded.upgrade_height, 
	info = excluded.info, 
	height = excluded.height 
WHERE software_upgrade_plan.height <= excluded.height`

	_, err := db.Sql.Exec(stmt,
		proposalID, plan.Name, plan.Height, plan.Info, height)
	if err != nil {
		return fmt.Errorf("error while storing software upgrade plan: %s", err)
	}

	return nil
}

// DeleteSoftwareUpgradePlan allows to delete a SoftwareUpgradePlan with proposal ID
func (db *Db) DeleteSoftwareUpgradePlan(proposalID uint64) error {
	stmt := `DELETE FROM software_upgrade_plan WHERE proposal_id = $1`

	_, err := db.Sql.Exec(stmt, proposalID)
	if err != nil {
		return fmt.Errorf("error while deleting software upgrade plan: %s", err)
	}

	return nil
}

// CheckSoftwareUpgradePlan returns true if an upgrade is scheduled at the given height
func (db *Db) CheckSoftwareUpgradePlan(upgradeHeight int64) (bool, error) {
	var exist bool

	stmt := `SELECT EXISTS (SELECT 1 FROM software_upgrade_plan WHERE upgrade_height=$1)`
	err := db.Sql.QueryRow(stmt, upgradeHeight).Scan(&exist)
	if err != nil {
		return exist, fmt.Errorf("error while checking software upgrade plan existence: %s", err)
	}

	return exist, nil
}

// TruncateSoftwareUpgradePlan delete software upgrade plans once the upgrade height passed
func (db *Db) TruncateSoftwareUpgradePlan(height int64) error {
	stmt := `DELETE FROM software_upgrade_plan WHERE upgrade_height <= $1`

	_, err := db.Sql.Exec(stmt, height)
	if err != nil {
		return fmt.Errorf("error while deleting software upgrade plan: %s", err)
	}

	return nil
}<|MERGE_RESOLUTION|>--- conflicted
+++ resolved
@@ -217,13 +217,8 @@
 
 	// Get also the invalid status proposals due to gRPC failure but still are in deposit period or voting period
 	var idsInvalid []uint64
-<<<<<<< HEAD
-	stmt = `SELECT id FROM proposal WHERE status = $1 AND (voting_end_time > NOW() OR deposit_end_time > NOW())`
-	err = db.SQL.Select(&idsInvalid, stmt, types.ProposalStatusInvalid)
-=======
 	stmt = `SELECT id FROM proposal WHERE status = $1 AND (voting_end_time > $2 OR deposit_end_time > $2)`
 	err = db.Sqlx.Select(&idsInvalid, stmt, types.ProposalStatusInvalid, blockTime)
->>>>>>> 9869cdea
 	ids = append(ids, idsInvalid...)
 
 	return ids, err
@@ -300,11 +295,7 @@
 		return fmt.Errorf("error while storing voter account: %s", err)
 	}
 
-<<<<<<< HEAD
-	_, err = db.SQL.Exec(query, vote.ProposalID, vote.Voter, vote.Option.String(), vote.Height)
-=======
-	_, err = db.Sql.Exec(query, vote.ProposalID, vote.Voter, vote.Option.String(), vote.Timestamp, vote.Height)
->>>>>>> 9869cdea
+	_, err = db.SQL.Exec(query, vote.ProposalID, vote.Voter, vote.Option.String(), vote.Timestamp, vote.Height)
 	if err != nil {
 		return fmt.Errorf("error while storing vote: %s", err)
 	}
@@ -424,7 +415,7 @@
 	height = excluded.height 
 WHERE software_upgrade_plan.height <= excluded.height`
 
-	_, err := db.Sql.Exec(stmt,
+	_, err := db.SQL.Exec(stmt,
 		proposalID, plan.Name, plan.Height, plan.Info, height)
 	if err != nil {
 		return fmt.Errorf("error while storing software upgrade plan: %s", err)
@@ -437,7 +428,7 @@
 func (db *Db) DeleteSoftwareUpgradePlan(proposalID uint64) error {
 	stmt := `DELETE FROM software_upgrade_plan WHERE proposal_id = $1`
 
-	_, err := db.Sql.Exec(stmt, proposalID)
+	_, err := db.SQL.Exec(stmt, proposalID)
 	if err != nil {
 		return fmt.Errorf("error while deleting software upgrade plan: %s", err)
 	}
@@ -450,7 +441,7 @@
 	var exist bool
 
 	stmt := `SELECT EXISTS (SELECT 1 FROM software_upgrade_plan WHERE upgrade_height=$1)`
-	err := db.Sql.QueryRow(stmt, upgradeHeight).Scan(&exist)
+	err := db.SQL.QueryRow(stmt, upgradeHeight).Scan(&exist)
 	if err != nil {
 		return exist, fmt.Errorf("error while checking software upgrade plan existence: %s", err)
 	}
@@ -462,7 +453,7 @@
 func (db *Db) TruncateSoftwareUpgradePlan(height int64) error {
 	stmt := `DELETE FROM software_upgrade_plan WHERE upgrade_height <= $1`
 
-	_, err := db.Sql.Exec(stmt, height)
+	_, err := db.SQL.Exec(stmt, height)
 	if err != nil {
 		return fmt.Errorf("error while deleting software upgrade plan: %s", err)
 	}
