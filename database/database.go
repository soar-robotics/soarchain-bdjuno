package database

import (
	"fmt"

	db "github.com/forbole/juno/v4/database"
	"github.com/forbole/juno/v4/database/postgresql"
	"github.com/jmoiron/sqlx"
)

var _ db.Database = &Db{}

// Db represents a PostgreSQL database with expanded features.
// so that it can properly store custom BigDipper-related data.
type Db struct {
	*postgresql.Database
	Sqlx *sqlx.DB
}

// Builder allows to create a new Db instance implementing the db.Builder type
func Builder(ctx *db.Context) (db.Database, error) {
	database, err := postgresql.Builder(ctx)
	if err != nil {
		return nil, err
	}

	psqlDb, ok := (database).(*postgresql.Database)
	if !ok {
		return nil, fmt.Errorf("invalid configuration database, must be PostgreSQL")
	}

	return &Db{
		Database: psqlDb,
<<<<<<< HEAD
=======
		Sqlx:     sqlx.NewDb(psqlDb.SQL.DB, "postgresql"),
>>>>>>> 16aad0d7
	}, nil
}

// Cast allows to cast the given db to a Db instance
func Cast(db db.Database) *Db {
	bdDatabase, ok := db.(*Db)
	if !ok {
		panic(fmt.Errorf("given database instance is not a Db"))
	}
	return bdDatabase
}<|MERGE_RESOLUTION|>--- conflicted
+++ resolved
@@ -31,10 +31,7 @@
 
 	return &Db{
 		Database: psqlDb,
-<<<<<<< HEAD
-=======
 		Sqlx:     sqlx.NewDb(psqlDb.SQL.DB, "postgresql"),
->>>>>>> 16aad0d7
 	}, nil
 }
 
