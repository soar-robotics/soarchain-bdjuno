--- conflicted
+++ resolved
@@ -24,12 +24,7 @@
 	tmtypes "github.com/cometbft/cometbft/types"
 	sdk "github.com/cosmos/cosmos-sdk/types"
 
-<<<<<<< HEAD
-	"cosmossdk.io/simapp/params"
-
-=======
 	simappparams "cosmossdk.io/simapp/params"
->>>>>>> 1eb66c0b
 	"github.com/stretchr/testify/suite"
 
 	_ "github.com/proullon/ramsql/driver"
@@ -47,15 +42,12 @@
 
 func (suite *DbTestSuite) SetupTest() {
 	// Create the codec
-<<<<<<< HEAD
-	codec := params.MakeTestEncodingConfig()
-=======
 	codec := simappparams.MakeTestEncodingConfig()
->>>>>>> 1eb66c0b
 
 	// Build the database
 	dbCfg := dbconfig.NewDatabaseConfig(
 		"postgresql://bdjuno:password@localhost:6433/bdjuno?sslmode=disable&search_path=public",
+		"",
 		"",
 		"",
 		"",
