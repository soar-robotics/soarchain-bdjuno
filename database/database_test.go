package database_test

import (
	"os"
	"path"
	"path/filepath"
	"regexp"
	"strings"
	"testing"
	"time"

	dbconfig "github.com/forbole/juno/v5/database/config"
	"github.com/forbole/juno/v5/logging"

	junodb "github.com/forbole/juno/v5/database"

	"github.com/forbole/bdjuno/v4/database"
	"github.com/forbole/bdjuno/v4/types"

	juno "github.com/forbole/juno/v5/types"

	tmversion "github.com/cometbft/cometbft/proto/tendermint/version"
	tmctypes "github.com/cometbft/cometbft/rpc/core/types"
	tmtypes "github.com/cometbft/cometbft/types"
	sdk "github.com/cosmos/cosmos-sdk/types"

<<<<<<< HEAD
	"github.com/forbole/juno/v5/types/params"
=======
	simappparams "cosmossdk.io/simapp/params"
>>>>>>> 10c42462
	"github.com/stretchr/testify/suite"

	_ "github.com/proullon/ramsql/driver"
)

func TestDatabaseTestSuite(t *testing.T) {
	suite.Run(t, new(DbTestSuite))
}

type DbTestSuite struct {
	suite.Suite

	database *database.Db
}

func (suite *DbTestSuite) SetupTest() {
	// Create the codec
<<<<<<< HEAD
	codec := params.MakeTestEncodingConfig()
=======
	codec := simappparams.MakeTestEncodingConfig()
>>>>>>> 10c42462

	// Build the database
	dbCfg := dbconfig.NewDatabaseConfig(
		"postgresql://bdjuno:password@localhost:6433/bdjuno?sslmode=disable&search_path=public",
		"",
		"",
		"",
		"",
		-1,
		-1,
		100000,
		100,
	)
	db, err := database.Builder(junodb.NewContext(dbCfg, &codec, logging.DefaultLogger()))
	suite.Require().NoError(err)

	bigDipperDb, ok := (db).(*database.Db)
	suite.Require().True(ok)

	// Delete the public schema
	_, err = bigDipperDb.SQL.Exec(`DROP SCHEMA public CASCADE;`)
	suite.Require().NoError(err)

	// Re-create the schema
	_, err = bigDipperDb.SQL.Exec(`CREATE SCHEMA public;`)
	suite.Require().NoError(err)

	dirPath := path.Join(".", "schema")
	dir, err := os.ReadDir(dirPath)
	suite.Require().NoError(err)

	for _, fileInfo := range dir {
		file, err := os.ReadFile(filepath.Join(dirPath, fileInfo.Name()))
		suite.Require().NoError(err)

		commentsRegExp := regexp.MustCompile(`/\*.*\*/`)
		requests := strings.Split(string(file), ";")
		for _, request := range requests {
			_, err := bigDipperDb.SQL.Exec(commentsRegExp.ReplaceAllString(request, ""))
			suite.Require().NoError(err)
		}
	}

	suite.database = bigDipperDb
}

// getBlock builds, stores and returns a block for the provided height
func (suite *DbTestSuite) getBlock(height int64) *juno.Block {
	validator := suite.getValidator(
		"cosmosvalcons1qqqqrezrl53hujmpdch6d805ac75n220ku09rl",
		"cosmosvaloper1rcp29q3hpd246n6qak7jluqep4v006cdsc2kkl",
		"cosmosvalconspub1zcjduepq7mft6gfls57a0a42d7uhx656cckhfvtrlmw744jv4q0mvlv0dypskehfk8",
	)

	addr, err := sdk.ConsAddressFromBech32(validator.GetConsAddr())
	suite.Require().NoError(err)

	tmBlock := &tmctypes.ResultBlock{
		BlockID: tmtypes.BlockID{},
		Block: &tmtypes.Block{
			Header: tmtypes.Header{
				Version:            tmversion.Consensus{},
				ChainID:            "",
				Height:             height,
				Time:               time.Now(),
				LastBlockID:        tmtypes.BlockID{},
				LastCommitHash:     nil,
				DataHash:           nil,
				ValidatorsHash:     []byte("hash"),
				NextValidatorsHash: nil,
				ConsensusHash:      nil,
				AppHash:            nil,
				LastResultsHash:    nil,
				EvidenceHash:       nil,
				ProposerAddress:    tmtypes.Address(addr.Bytes()),
			},
			Data:     tmtypes.Data{},
			Evidence: tmtypes.EvidenceData{},
			LastCommit: &tmtypes.Commit{
				Height:     height - 1,
				Round:      1,
				BlockID:    tmtypes.BlockID{},
				Signatures: nil,
			},
		},
	}

	block := juno.NewBlockFromTmBlock(tmBlock, 10000)
	err = suite.database.SaveBlock(block)
	suite.Require().NoError(err)
	return block
}

// getValidator stores inside the database a validator having the given
// consensus address, validator address and validator public key
func (suite *DbTestSuite) getValidator(consAddr, valAddr, pubkey string) types.Validator {
	selfDelegation := suite.getAccount("cosmos1z4hfrxvlgl4s8u4n5ngjcw8kdqrcv43599amxs")

	maxRate := sdk.NewDec(10)
	maxChangeRate := sdk.NewDec(20)

	validator := types.NewValidator(
		consAddr,
		valAddr,
		pubkey,
		selfDelegation.String(),
		&maxChangeRate,
		&maxRate,
		1,
	)
	err := suite.database.SaveValidatorData(validator)
	suite.Require().NoError(err)

	return validator
}

// getAccount saves inside the database an account having the given address
func (suite *DbTestSuite) getAccount(addr string) sdk.AccAddress {
	delegator, err := sdk.AccAddressFromBech32(addr)
	suite.Require().NoError(err)

	_, err = suite.database.SQL.Exec(`INSERT INTO account (address) VALUES ($1) ON CONFLICT DO NOTHING`, delegator.String())
	suite.Require().NoError(err)

	return delegator
}<|MERGE_RESOLUTION|>--- conflicted
+++ resolved
@@ -24,11 +24,7 @@
 	tmtypes "github.com/cometbft/cometbft/types"
 	sdk "github.com/cosmos/cosmos-sdk/types"
 
-<<<<<<< HEAD
 	"github.com/forbole/juno/v5/types/params"
-=======
-	simappparams "cosmossdk.io/simapp/params"
->>>>>>> 10c42462
 	"github.com/stretchr/testify/suite"
 
 	_ "github.com/proullon/ramsql/driver"
@@ -46,11 +42,7 @@
 
 func (suite *DbTestSuite) SetupTest() {
 	// Create the codec
-<<<<<<< HEAD
 	codec := params.MakeTestEncodingConfig()
-=======
-	codec := simappparams.MakeTestEncodingConfig()
->>>>>>> 10c42462
 
 	// Build the database
 	dbCfg := dbconfig.NewDatabaseConfig(
