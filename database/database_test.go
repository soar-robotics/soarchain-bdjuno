--- conflicted
+++ resolved
@@ -46,11 +46,7 @@
 
 	// Build the database
 	dbCfg := dbconfig.NewDatabaseConfig(
-<<<<<<< HEAD
-		"postgresql://bdjuno:password@localhost:6433/bdjuno?sslmode=disable",
-=======
 		"postgresql://bdjuno:password@localhost:6433/bdjuno?sslmode=disable&search_path=public",
->>>>>>> 16aad0d7
 		-1,
 		-1,
 		100000,
