package database_test

import (
	"os"
	"path"
	"path/filepath"
	"regexp"
	"strings"
	"testing"
	"time"

	dbconfig "github.com/forbole/juno/v5/database/config"
	"github.com/forbole/juno/v5/logging"

	junodb "github.com/forbole/juno/v5/database"

	"github.com/forbole/bdjuno/v4/database"
	"github.com/forbole/bdjuno/v4/types"

	juno "github.com/forbole/juno/v5/types"

	tmversion "github.com/cometbft/cometbft/proto/tendermint/version"
	tmctypes "github.com/cometbft/cometbft/rpc/core/types"
	tmtypes "github.com/cometbft/cometbft/types"
	sdk "github.com/cosmos/cosmos-sdk/types"

<<<<<<< HEAD
	simmappparams "cosmossdk.io/simapp/params"

=======
	simappparams "cosmossdk.io/simapp/params"
>>>>>>> 67a17374
	"github.com/stretchr/testify/suite"

	_ "github.com/proullon/ramsql/driver"
)

func TestDatabaseTestSuite(t *testing.T) {
	suite.Run(t, new(DbTestSuite))
}

type DbTestSuite struct {
	suite.Suite

	database *database.Db
}

func (suite *DbTestSuite) SetupTest() {
	// Create the codec
<<<<<<< HEAD
	codec := simmappparams.MakeTestEncodingConfig()
=======
	codec := simappparams.MakeTestEncodingConfig()
>>>>>>> 67a17374

	// Build the database
	dbCfg := dbconfig.NewDatabaseConfig(
		"postgresql://bdjuno:password@localhost:6433/bdjuno?sslmode=disable&search_path=public",
		"",
		"",
		"",
		"",
		-1,
		-1,
		100000,
		100,
	)
	db, err := database.Builder(junodb.NewContext(dbCfg, &codec, logging.DefaultLogger()))
	suite.Require().NoError(err)

	bigDipperDb, ok := (db).(*database.Db)
	suite.Require().True(ok)

	// Delete the public schema
	_, err = bigDipperDb.SQL.Exec(`DROP SCHEMA public CASCADE;`)
	suite.Require().NoError(err)

	// Re-create the schema
	_, err = bigDipperDb.SQL.Exec(`CREATE SCHEMA public;`)
	suite.Require().NoError(err)

	dirPath := path.Join(".", "schema")
	dir, err := os.ReadDir(dirPath)
	suite.Require().NoError(err)

	for _, fileInfo := range dir {
		file, err := os.ReadFile(filepath.Join(dirPath, fileInfo.Name()))
		suite.Require().NoError(err)

		commentsRegExp := regexp.MustCompile(`/\*.*\*/`)
		requests := strings.Split(string(file), ";")
		for _, request := range requests {
			_, err := bigDipperDb.SQL.Exec(commentsRegExp.ReplaceAllString(request, ""))
			suite.Require().NoError(err)
		}
	}

	suite.database = bigDipperDb
}

// getBlock builds, stores and returns a block for the provided height
func (suite *DbTestSuite) getBlock(height int64) *juno.Block {
	validator := suite.getValidator(
		"cosmosvalcons1qqqqrezrl53hujmpdch6d805ac75n220ku09rl",
		"cosmosvaloper1rcp29q3hpd246n6qak7jluqep4v006cdsc2kkl",
		"cosmosvalconspub1zcjduepq7mft6gfls57a0a42d7uhx656cckhfvtrlmw744jv4q0mvlv0dypskehfk8",
	)

	addr, err := sdk.ConsAddressFromBech32(validator.GetConsAddr())
	suite.Require().NoError(err)

	tmBlock := &tmctypes.ResultBlock{
		BlockID: tmtypes.BlockID{},
		Block: &tmtypes.Block{
			Header: tmtypes.Header{
				Version:            tmversion.Consensus{},
				ChainID:            "",
				Height:             height,
				Time:               time.Now(),
				LastBlockID:        tmtypes.BlockID{},
				LastCommitHash:     nil,
				DataHash:           nil,
				ValidatorsHash:     []byte("hash"),
				NextValidatorsHash: nil,
				ConsensusHash:      nil,
				AppHash:            nil,
				LastResultsHash:    nil,
				EvidenceHash:       nil,
				ProposerAddress:    tmtypes.Address(addr.Bytes()),
			},
			Data:     tmtypes.Data{},
			Evidence: tmtypes.EvidenceData{},
			LastCommit: &tmtypes.Commit{
				Height:     height - 1,
				Round:      1,
				BlockID:    tmtypes.BlockID{},
				Signatures: nil,
			},
		},
	}

	block := juno.NewBlockFromTmBlock(tmBlock, 10000)
	err = suite.database.SaveBlock(block)
	suite.Require().NoError(err)
	return block
}

// getValidator stores inside the database a validator having the given
// consensus address, validator address and validator public key
func (suite *DbTestSuite) getValidator(consAddr, valAddr, pubkey string) types.Validator {
	selfDelegation := suite.getAccount("cosmos1z4hfrxvlgl4s8u4n5ngjcw8kdqrcv43599amxs")

	maxRate := sdk.NewDec(10)
	maxChangeRate := sdk.NewDec(20)

	validator := types.NewValidator(
		consAddr,
		valAddr,
		pubkey,
		selfDelegation.String(),
		&maxChangeRate,
		&maxRate,
		1,
	)
	err := suite.database.SaveValidatorData(validator)
	suite.Require().NoError(err)

	return validator
}

// getAccount saves inside the database an account having the given address
func (suite *DbTestSuite) getAccount(addr string) sdk.AccAddress {
	delegator, err := sdk.AccAddressFromBech32(addr)
	suite.Require().NoError(err)

	_, err = suite.database.SQL.Exec(`INSERT INTO account (address) VALUES ($1) ON CONFLICT DO NOTHING`, delegator.String())
	suite.Require().NoError(err)

	return delegator
}<|MERGE_RESOLUTION|>--- conflicted
+++ resolved
@@ -24,12 +24,7 @@
 	tmtypes "github.com/cometbft/cometbft/types"
 	sdk "github.com/cosmos/cosmos-sdk/types"
 
-<<<<<<< HEAD
-	simmappparams "cosmossdk.io/simapp/params"
-
-=======
 	simappparams "cosmossdk.io/simapp/params"
->>>>>>> 67a17374
 	"github.com/stretchr/testify/suite"
 
 	_ "github.com/proullon/ramsql/driver"
@@ -47,11 +42,7 @@
 
 func (suite *DbTestSuite) SetupTest() {
 	// Create the codec
-<<<<<<< HEAD
-	codec := simmappparams.MakeTestEncodingConfig()
-=======
 	codec := simappparams.MakeTestEncodingConfig()
->>>>>>> 67a17374
 
 	// Build the database
 	dbCfg := dbconfig.NewDatabaseConfig(
