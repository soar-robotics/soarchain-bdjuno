--- conflicted
+++ resolved
@@ -10,11 +10,7 @@
 		return nil
 	}
 
-<<<<<<< HEAD
-	// Remove the existing modules
-=======
 	// Remove existing modules
->>>>>>> 00681935
 	stmt := "DELETE FROM modules WHERE TRUE"
 	_, err := db.Sql.Exec(stmt)
 	if err != nil {
