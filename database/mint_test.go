--- conflicted
+++ resolved
@@ -73,19 +73,6 @@
 }
 
 func (suite *DbTestSuite) TestBigDipperDb_SaveMintParams() {
-<<<<<<< HEAD
-	err := suite.database.SaveMintParams(types.NewMintParams(
-		minttypes.NewParams(
-			"udaric",
-			sdk.NewDecWithPrec(4, 1),
-			sdk.NewDecWithPrec(8, 1),
-			sdk.NewDecWithPrec(4, 1),
-			sdk.NewDecWithPrec(8, 1),
-			5006000,
-		),
-		10,
-	))
-=======
 	mintParams := minttypes.NewParams(
 		"udaric",
 		sdk.NewDecWithPrec(4, 1),
@@ -95,7 +82,6 @@
 		5006000,
 	)
 	err := suite.database.SaveMintParams(types.NewMintParams(mintParams, 10))
->>>>>>> 5be3c12a
 	suite.Require().NoError(err)
 
 	var rows []dbtypes.MintParamsRow
