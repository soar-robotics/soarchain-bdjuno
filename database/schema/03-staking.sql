/* ---- PARAMS ---- */

CREATE TABLE staking_params
(
    one_row_id BOOLEAN NOT NULL DEFAULT TRUE PRIMARY KEY,
    params     JSONB   NOT NULL,
    height     BIGINT  NOT NULL,
    CHECK (one_row_id)
);
CREATE INDEX staking_params_height_index ON staking_params (height);

/* ---- POOL ---- */

CREATE TABLE staking_pool
(
    one_row_id               BOOLEAN NOT NULL DEFAULT TRUE PRIMARY KEY,
    bonded_tokens            TEXT    NOT NULL,
    not_bonded_tokens        TEXT    NOT NULL,
    unbonding_tokens         TEXT    NOT NULL,
    staked_not_bonded_tokens TEXT    NOT NULL,
    height                   BIGINT  NOT NULL,
    CHECK (one_row_id)
);
CREATE INDEX staking_pool_height_index ON staking_pool (height);

/* ---- VALIDATORS INFO ---- */

CREATE TABLE validator_info
(
    consensus_address     TEXT   NOT NULL UNIQUE PRIMARY KEY REFERENCES validator (consensus_address),
    operator_address      TEXT   NOT NULL UNIQUE,
    self_delegate_address TEXT REFERENCES account (address),
    max_change_rate       TEXT   NOT NULL,
    max_rate              TEXT   NOT NULL,
    height                BIGINT NOT NULL
);
CREATE INDEX validator_info_operator_address_index ON validator_info (operator_address);
CREATE INDEX validator_info_self_delegate_address_index ON validator_info (self_delegate_address);

CREATE TABLE validator_description
(
    validator_address TEXT   NOT NULL REFERENCES validator (consensus_address) PRIMARY KEY,
    moniker           TEXT,
    identity          TEXT,
    avatar_url        TEXT,
    website           TEXT,
    security_contact  TEXT,
    details           TEXT,
    height            BIGINT NOT NULL
);
CREATE INDEX validator_description_height_index ON validator_description (height);

CREATE TABLE validator_commission
(
    validator_address   TEXT    NOT NULL REFERENCES validator (consensus_address) PRIMARY KEY,
    commission          DECIMAL NOT NULL,
    min_self_delegation BIGINT  NOT NULL,
    height              BIGINT  NOT NULL
);
CREATE INDEX validator_commission_height_index ON validator_commission (height);

CREATE TABLE validator_voting_power
(
    validator_address TEXT   NOT NULL REFERENCES validator (consensus_address) PRIMARY KEY,
    voting_power      BIGINT NOT NULL,
    height            BIGINT NOT NULL REFERENCES block (height)
);
CREATE INDEX validator_voting_power_height_index ON validator_voting_power (height);

CREATE TABLE validator_status
(
    validator_address TEXT    NOT NULL REFERENCES validator (consensus_address) PRIMARY KEY,
    status            INT     NOT NULL,
    jailed            BOOLEAN NOT NULL,
<<<<<<< HEAD
    tombstoned        BOOLEAN NOT NULL DEFAULT FALSE,
    liquid_validator  BOOLEAN NOT NULL DEFAULT FALSE,
=======
>>>>>>> 9869cdea
    height            BIGINT  NOT NULL
);
CREATE INDEX validator_status_height_index ON validator_status (height);

/* ---- DOUBLE SIGN EVIDENCE ---- */

/*
 * This holds the votes that is the evidence of a double sign.
 * It should be updated on a BLOCK basis when a double sign occurs.
 */
CREATE TABLE double_sign_vote
(
    id                SERIAL PRIMARY KEY,
    type              SMALLINT NOT NULL,
    height            BIGINT   NOT NULL,
    round             INT      NOT NULL,
    block_id          TEXT     NOT NULL,
    validator_address TEXT     NOT NULL REFERENCES validator (consensus_address),
    validator_index   INT      NOT NULL,
    signature         TEXT     NOT NULL,
    UNIQUE (block_id, validator_address)
);
CREATE INDEX double_sign_vote_validator_address_index ON double_sign_vote (validator_address);
CREATE INDEX double_sign_vote_height_index ON double_sign_vote (height);

/*
 * This holds the double sign evidences.
 * It should be updated on a on BLOCK basis.
 */
CREATE TABLE double_sign_evidence
(
    height    BIGINT NOT NULL,
    vote_a_id BIGINT NOT NULL REFERENCES double_sign_vote (id),
    vote_b_id BIGINT NOT NULL REFERENCES double_sign_vote (id)
);
CREATE INDEX double_sign_evidence_height_index ON double_sign_evidence (height);<|MERGE_RESOLUTION|>--- conflicted
+++ resolved
@@ -72,11 +72,7 @@
     validator_address TEXT    NOT NULL REFERENCES validator (consensus_address) PRIMARY KEY,
     status            INT     NOT NULL,
     jailed            BOOLEAN NOT NULL,
-<<<<<<< HEAD
-    tombstoned        BOOLEAN NOT NULL DEFAULT FALSE,
     liquid_validator  BOOLEAN NOT NULL DEFAULT FALSE,
-=======
->>>>>>> 9869cdea
     height            BIGINT  NOT NULL
 );
 CREATE INDEX validator_status_height_index ON validator_status (height);
