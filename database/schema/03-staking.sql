--- conflicted
+++ resolved
@@ -14,13 +14,8 @@
 CREATE TABLE staking_pool
 (
     one_row_id        BOOLEAN NOT NULL DEFAULT TRUE PRIMARY KEY,
-<<<<<<< HEAD
-    bonded_tokens     DECIMAL(38,0)  NOT NULL,
-    not_bonded_tokens DECIMAL(38,0)  NOT NULL,
-=======
     bonded_tokens     TEXT    NOT NULL,
     not_bonded_tokens TEXT    NOT NULL,
->>>>>>> aa4c2783
     height            BIGINT  NOT NULL,
     CHECK (one_row_id)
 );
