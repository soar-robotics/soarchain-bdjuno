package database_test

import (
	"fmt"
	"time"

<<<<<<< HEAD
	"github.com/cosmos/cosmos-sdk/codec"
=======
	gov "github.com/cosmos/cosmos-sdk/x/gov/types"
>>>>>>> 67a17374
	stakingtypes "github.com/cosmos/cosmos-sdk/x/staking/types"
	upgradetypes "github.com/cosmos/cosmos-sdk/x/upgrade/types"
	"github.com/cosmos/gogoproto/proto"

	codectypes "github.com/cosmos/cosmos-sdk/codec/types"

	"github.com/forbole/bdjuno/v4/testutils"
	"github.com/forbole/bdjuno/v4/types"

	sdk "github.com/cosmos/cosmos-sdk/types"
<<<<<<< HEAD
	govtypesv1 "github.com/cosmos/cosmos-sdk/x/gov/types/v1"
	govtypesv1beta1 "github.com/cosmos/cosmos-sdk/x/gov/types/v1beta1"
=======
	authtypes "github.com/cosmos/cosmos-sdk/x/auth/types"
	govtypesv1 "github.com/cosmos/cosmos-sdk/x/gov/types/v1"
>>>>>>> 67a17374

	dbtypes "github.com/forbole/bdjuno/v4/database/types"
)

func (suite *DbTestSuite) TestBigDipperDb_SaveGovParams() {
<<<<<<< HEAD
	votingPeriod := time.Duration(int64(300000))
	maxDepositPeriod := time.Duration(int64(300000000000))
	votingParams := govtypesv1.NewVotingParams(&votingPeriod)
	tallyParams := govtypesv1.NewTallyParams("10", "10", "10")
	depositParams := govtypesv1.NewDepositParams(sdk.NewCoins(sdk.NewCoin("uatom", sdk.NewInt(10))), &maxDepositPeriod)
	original := types.NewGovParams(types.NewVotingParams(&votingParams), types.NewDepositParam(&depositParams), types.NewTallyParams(&tallyParams), 10)
=======
	params := govtypesv1.Params{
		MinDeposit:                 []sdk.Coin{sdk.NewCoin("uatom", sdk.NewInt(1000))},
		MaxDepositPeriod:           testutils.NewDurationPointer(time.Duration(int64(300000000000))),
		VotingPeriod:               testutils.NewDurationPointer(time.Duration(int64(300000))),
		Quorum:                     "0.5",
		Threshold:                  "0.3",
		VetoThreshold:              "0.15",
		MinInitialDepositRatio:     "0",
		BurnVoteQuorum:             false,
		BurnProposalDepositPrevote: false,
		BurnVoteVeto:               false,
	}

	original := types.NewGovParams(&params, 10)
>>>>>>> 67a17374

	err := suite.database.SaveGovParams(original)
	suite.Require().NoError(err)

	stored, err := suite.database.GetGovParams()
	suite.Require().NoError(err)
	suite.Require().Equal(original, stored)

	// ----------------------------------------------------------------------------------------------------------------
	// Try updating with a lower height
<<<<<<< HEAD
	depositParams = govtypesv1.NewDepositParams(sdk.NewCoins(sdk.NewCoin("uatom", sdk.NewInt(1000))), &maxDepositPeriod)
	updated := types.NewGovParams(types.NewVotingParams(&votingParams), types.NewDepositParam(&depositParams), types.NewTallyParams(&tallyParams), 9)
=======
	params.BurnVoteQuorum = false
	updated := types.NewGovParams(&params, 9)
>>>>>>> 67a17374

	err = suite.database.SaveGovParams(updated)
	suite.Require().NoError(err)

	stored, err = suite.database.GetGovParams()
	suite.Require().NoError(err)
	suite.Require().Equal(original, stored)

	// ----------------------------------------------------------------------------------------------------------------
<<<<<<< HEAD
	// Try updating with the same height	depositParams = govtypesv1.NewDepositParams(sdk.NewCoins(sdk.NewCoin("uatom", sdk.NewInt(1000))), time.Minute*5)
	updated = types.NewGovParams(types.NewVotingParams(&votingParams), types.NewDepositParam(&depositParams), types.NewTallyParams(&tallyParams), 10)
=======
	// Try updating with the same height
	params.BurnProposalDepositPrevote = true
	updated = types.NewGovParams(&params, 10)
>>>>>>> 67a17374

	err = suite.database.SaveGovParams(updated)
	suite.Require().NoError(err)

	stored, err = suite.database.GetGovParams()
	suite.Require().NoError(err)
	suite.Require().Equal(updated, stored)

	// ----------------------------------------------------------------------------------------------------------------
	// Try updating with a higher height
<<<<<<< HEAD
	tallyParams = govtypesv1.NewTallyParams("100", "100", "100")
	depositParams = govtypesv1.NewDepositParams(sdk.NewCoins(sdk.NewCoin("udesmos", sdk.NewInt(10000))), &maxDepositPeriod)
	updated = types.NewGovParams(types.NewVotingParams(&votingParams), types.NewDepositParam(&depositParams), types.NewTallyParams(&tallyParams), 11)
=======
	params.BurnVoteVeto = true
	updated = types.NewGovParams(&params, 11)
>>>>>>> 67a17374

	err = suite.database.SaveGovParams(updated)
	suite.Require().NoError(err)

	stored, err = suite.database.GetGovParams()
	suite.Require().NoError(err)
	suite.Require().Equal(updated, stored)
}

// -------------------------------------------------------------------------------------------------------------------

func (suite *DbTestSuite) getProposalRow(id int) types.Proposal {
	proposer := suite.getAccount("cosmos1z4hfrxvlgl4s8u4n5ngjcw8kdqrcv43599amxs")

	msgAny, err := codectypes.NewAnyWithValue(&govtypesv1.MsgUpdateParams{
		Authority: authtypes.NewModuleAddress(gov.ModuleName).String(),
		Params: govtypesv1.Params{
			MinDeposit:                 []sdk.Coin{sdk.NewCoin("uatom", sdk.NewInt(1000))},
			MaxDepositPeriod:           testutils.NewDurationPointer(time.Duration(int64(300000000000))),
			VotingPeriod:               testutils.NewDurationPointer(time.Duration(int64(300000))),
			Quorum:                     "0.5",
			Threshold:                  "0.3",
			VetoThreshold:              "0.15",
			MinInitialDepositRatio:     "0",
			BurnVoteQuorum:             false,
			BurnProposalDepositPrevote: false,
			BurnVoteVeto:               false,
		},
	})
	suite.Require().NoError(err)

	proposal := types.NewProposal(
		uint64(id),
<<<<<<< HEAD
		proposalRoute,
		proposalType,
		govtypesv1beta1.NewTextProposal(title, description),
		govtypesv1.StatusPassed.String(),
=======
		fmt.Sprintf("Proposal %d", id),
		fmt.Sprintf("Description of proposal %d", id),
		fmt.Sprintf("Metadata of proposal %d", id),
		[]*codectypes.Any{msgAny},
		govtypesv1.StatusVotingPeriod.String(),
>>>>>>> 67a17374
		time.Date(2020, 1, 1, 00, 00, 00, 000, time.UTC),
		time.Date(2020, 1, 1, 01, 00, 00, 000, time.UTC),
		testutils.NewTimePointer(time.Date(2020, 1, 1, 02, 00, 00, 000, time.UTC)),
		testutils.NewTimePointer(time.Date(2020, 1, 1, 03, 00, 00, 000, time.UTC)),
		proposer.String(),
	)

	err = suite.database.SaveProposals([]types.Proposal{proposal})
	suite.Require().NoError(err)

	return proposal
}

<<<<<<< HEAD
func (suite *DbTestSuite) encodeProposalContent(content govtypesv1beta1.Content) string {
	protoContent, ok := content.(proto.Message)
	suite.Require().True(ok)

	anyContent, err := codectypes.NewAnyWithValue(protoContent)
	suite.Require().NoError(err)

	// contentBz, err := suite.database.Cdc.MarshalJSON(anyContent)
	var protoCodec codec.ProtoCodec
	contentBz, err := protoCodec.MarshalJSON(anyContent)
	suite.Require().NoError(err)

	return string(contentBz)
}

=======
>>>>>>> 67a17374
func (suite *DbTestSuite) TestBigDipperDb_SaveProposals() {
	proposer1 := suite.getAccount("cosmos1z4hfrxvlgl4s8u4n5ngjcw8kdqrcv43599amxs")
	msgAny, err := codectypes.NewAnyWithValue(&govtypesv1.MsgUpdateParams{
		Authority: authtypes.NewModuleAddress(gov.ModuleName).String(),
		Params: govtypesv1.Params{
			MinDeposit:                 []sdk.Coin{sdk.NewCoin("uatom", sdk.NewInt(1000))},
			MaxDepositPeriod:           testutils.NewDurationPointer(time.Duration(int64(300000000000))),
			VotingPeriod:               testutils.NewDurationPointer(time.Duration(int64(300000))),
			Quorum:                     "0.5",
			Threshold:                  "0.3",
			VetoThreshold:              "0.15",
			MinInitialDepositRatio:     "0",
			BurnVoteQuorum:             false,
			BurnProposalDepositPrevote: false,
			BurnVoteVeto:               false,
		},
	})
	suite.Require().NoError(err)

	proposer2 := suite.getAccount("cosmos184ma3twcfjqef6k95ne8w2hk80x2kah7vcwy4a")

<<<<<<< HEAD
	content1 := govtypesv1beta1.NewTextProposal("title", "description")
	content2 := govtypesv1beta1.NewTextProposal("title1", "description1")

	input := []types.Proposal{
		types.NewProposal(
			1,
			"proposalRoute",
			"proposalType",
			content1,
=======
	input := []types.Proposal{
		types.NewProposal(
			1,
			"Proposal Title 1",
			"Proposal Description 1",
			"Proposal Metadata 1",
			[]*codectypes.Any{msgAny},
>>>>>>> 67a17374
			govtypesv1.StatusDepositPeriod.String(),
			time.Date(2020, 1, 1, 00, 00, 00, 000, time.UTC),
			time.Date(2020, 1, 1, 01, 00, 00, 000, time.UTC),
			testutils.NewTimePointer(time.Date(2020, 1, 1, 02, 00, 00, 000, time.UTC)),
			testutils.NewTimePointer(time.Date(2020, 1, 1, 03, 00, 00, 000, time.UTC)),
			proposer1.String(),
		),
		types.NewProposal(
			2,
<<<<<<< HEAD
			"proposalRoute1",
			"proposalType1",
			content2,
=======
			"Proposal Title 2",
			"Proposal Description 2",
			"Proposal Metadata 2",
			nil,
>>>>>>> 67a17374
			govtypesv1.StatusPassed.String(),
			time.Date(2020, 1, 2, 00, 00, 00, 000, time.UTC),
			time.Date(2020, 1, 2, 01, 00, 00, 000, time.UTC),
			testutils.NewTimePointer(time.Date(2020, 1, 2, 02, 00, 00, 000, time.UTC)),
			testutils.NewTimePointer(time.Date(2020, 1, 2, 03, 00, 00, 000, time.UTC)),
			proposer2.String(),
		),
	}

	err = suite.database.SaveProposals(input)
	suite.Require().NoError(err)

	var proposalRow []dbtypes.ProposalRow
	err = suite.database.Sqlx.Select(&proposalRow, `SELECT * FROM proposal ORDER BY id`)
	suite.Require().NoError(err)

	expected := []dbtypes.ProposalRow{
		dbtypes.NewProposalRow(
			1,
			"Proposal Title 1",
			"Proposal Description 1",
			"Proposal Metadata 1",
			"[{\"@type\": \"/cosmos.gov.v1.MsgUpdateParams\", \"params\": {\"quorum\": \"0.5\", \"threshold\": \"0.3\", \"min_deposit\": [{\"denom\": \"uatom\", \"amount\": \"1000\"}], \"voting_period\": \"0.000300s\", \"burn_vote_veto\": false, \"veto_threshold\": \"0.15\", \"burn_vote_quorum\": false, \"max_deposit_period\": \"300s\", \"min_initial_deposit_ratio\": \"0\", \"burn_proposal_deposit_prevote\": false}, \"authority\": \"cosmos10d07y265gmmuvt4z0w9aw880jnsr700j6zn9kn\"}]",
			time.Date(2020, 1, 1, 00, 00, 00, 000, time.UTC),
			time.Date(2020, 1, 1, 01, 00, 00, 000, time.UTC),
			testutils.NewTimePointer(time.Date(2020, 1, 1, 02, 00, 00, 000, time.UTC)),
			testutils.NewTimePointer(time.Date(2020, 1, 1, 03, 00, 00, 000, time.UTC)),
			proposer1.String(),
			govtypesv1.StatusDepositPeriod.String(),
		),
		dbtypes.NewProposalRow(
			2,
			"Proposal Title 2",
			"Proposal Description 2",
			"Proposal Metadata 2",
			"[]",
			time.Date(2020, 1, 2, 00, 00, 00, 000, time.UTC),
			time.Date(2020, 1, 2, 01, 00, 00, 000, time.UTC),
			testutils.NewTimePointer(time.Date(2020, 1, 2, 02, 00, 00, 000, time.UTC)),
			testutils.NewTimePointer(time.Date(2020, 1, 2, 03, 00, 00, 000, time.UTC)),
			proposer2.String(),
			govtypesv1.StatusPassed.String(),
		),
	}
	for i, expect := range expected {
		suite.Require().True(proposalRow[i].Equals(expect))
	}
}

func (suite *DbTestSuite) TestBigDipperDb_GetProposal() {
<<<<<<< HEAD
	content := govtypesv1beta1.NewTextProposal("title", "description")
=======
>>>>>>> 67a17374
	proposer := suite.getAccount("cosmos1z4hfrxvlgl4s8u4n5ngjcw8kdqrcv43599amxs")
	msgAny, err := codectypes.NewAnyWithValue(&govtypesv1.MsgUpdateParams{
		Authority: authtypes.NewModuleAddress(gov.ModuleName).String(),
		Params: govtypesv1.Params{
			MinDeposit:                 []sdk.Coin{sdk.NewCoin("uatom", sdk.NewInt(1000))},
			MaxDepositPeriod:           testutils.NewDurationPointer(time.Duration(int64(300000000000))),
			VotingPeriod:               testutils.NewDurationPointer(time.Duration(int64(300000))),
			Quorum:                     "0.5",
			Threshold:                  "0.3",
			VetoThreshold:              "0.15",
			MinInitialDepositRatio:     "0",
			BurnVoteQuorum:             false,
			BurnProposalDepositPrevote: false,
			BurnVoteVeto:               false,
		},
	})
	suite.Require().NoError(err)
	proposal := types.NewProposal(
		1,
<<<<<<< HEAD
		"proposalRoute",
		"proposalType",
		content,
=======
		"Proposal Title 1",
		"Proposal Description 1",
		"Proposal Metadata 1",
		[]*codectypes.Any{msgAny},
>>>>>>> 67a17374
		govtypesv1.StatusDepositPeriod.String(),
		time.Date(2020, 1, 1, 00, 00, 00, 000, time.UTC),
		time.Date(2020, 1, 1, 01, 00, 00, 000, time.UTC),
		testutils.NewTimePointer(time.Date(2020, 1, 1, 02, 00, 00, 000, time.UTC)),
		testutils.NewTimePointer(time.Date(2020, 1, 1, 03, 00, 00, 000, time.UTC)),
		proposer.String(),
	)
	input := []types.Proposal{proposal}

	err = suite.database.SaveProposals(input)
	suite.Require().NoError(err)

	var rows []dbtypes.ProposalRow
	err = suite.database.Sqlx.Select(&rows, `SELECT * FROM proposal`)
	suite.Require().NoError(err)
	suite.Require().Len(rows, 1)
<<<<<<< HEAD

=======
>>>>>>> 67a17374
}

func (suite *DbTestSuite) TestBigDipperDb_GetOpenProposalsIds() {
	proposer1 := suite.getAccount("cosmos1z4hfrxvlgl4s8u4n5ngjcw8kdqrcv43599amxs")
	proposer2 := suite.getAccount("cosmos184ma3twcfjqef6k95ne8w2hk80x2kah7vcwy4a")

<<<<<<< HEAD
	content1 := govtypesv1beta1.NewTextProposal("title", "description")
	content2 := govtypesv1beta1.NewTextProposal("title1", "description1")

=======
>>>>>>> 67a17374
	invalidProposal := types.NewProposal(
		6,
		"Proposal Title 6",
		"Proposal Description 6",
		"Proposal Metadata 6",
		nil,
		types.ProposalStatusInvalid,
		time.Date(2020, 1, 2, 00, 00, 00, 000, time.UTC),
		time.Date(2020, 1, 2, 01, 00, 00, 000, time.UTC),
		testutils.NewTimePointer(time.Date(2020, 1, 2, 02, 00, 00, 000, time.UTC)),
		testutils.NewTimePointer(time.Date(2020, 1, 2, 03, 00, 00, 000, time.UTC)),
		proposer2.String(),
	)

	input := []types.Proposal{
		types.NewProposal(
			1,
<<<<<<< HEAD
			"proposalRoute",
			"proposalType",
			content1,
=======
			"Proposal Title 2",
			"Proposal Description 2",
			"Proposal Metadata 2",
			nil,
>>>>>>> 67a17374
			govtypesv1.StatusVotingPeriod.String(),
			time.Date(2020, 1, 1, 00, 00, 00, 000, time.UTC),
			time.Date(2020, 1, 1, 01, 00, 00, 000, time.UTC),
			testutils.NewTimePointer(time.Date(2020, 1, 1, 02, 00, 00, 000, time.UTC)),
			testutils.NewTimePointer(time.Date(2020, 1, 1, 03, 00, 00, 000, time.UTC)),
			proposer1.String(),
		),
		types.NewProposal(
			2,
<<<<<<< HEAD
			"proposalRoute",
			"proposalType",
			content1,
=======
			"Proposal Title 2",
			"Proposal Description 2",
			"Proposal Metadata 2",
			nil,
>>>>>>> 67a17374
			govtypesv1.StatusDepositPeriod.String(),
			time.Date(2020, 1, 1, 00, 00, 00, 000, time.UTC),
			time.Date(2020, 1, 1, 01, 00, 00, 000, time.UTC),
			testutils.NewTimePointer(time.Date(2020, 1, 1, 02, 00, 00, 000, time.UTC)),
			testutils.NewTimePointer(time.Date(2020, 1, 1, 03, 00, 00, 000, time.UTC)),
			proposer1.String(),
		),
		types.NewProposal(
			3,
<<<<<<< HEAD
			"proposalRoute1",
			"proposalType1",
			content2,
=======
			"Proposal Title 3",
			"Proposal Description 3",
			"Proposal Metadata 3",
			nil,
>>>>>>> 67a17374
			govtypesv1.StatusPassed.String(),
			time.Date(2020, 1, 2, 00, 00, 00, 000, time.UTC),
			time.Date(2020, 1, 2, 01, 00, 00, 000, time.UTC),
			testutils.NewTimePointer(time.Date(2020, 1, 2, 02, 00, 00, 000, time.UTC)),
			testutils.NewTimePointer(time.Date(2020, 1, 2, 03, 00, 00, 000, time.UTC)),
			proposer2.String(),
		),
		types.NewProposal(
			5,
<<<<<<< HEAD
			"proposalRoute1",
			"proposalType1",
			content2,
=======
			"Proposal Title 5",
			"Proposal Description 5",
			"Proposal Metadata 5",
			nil,
>>>>>>> 67a17374
			govtypesv1.StatusRejected.String(),
			time.Date(2020, 1, 2, 00, 00, 00, 000, time.UTC),
			time.Date(2020, 1, 2, 01, 00, 00, 000, time.UTC),
			testutils.NewTimePointer(time.Date(2020, 1, 2, 02, 00, 00, 000, time.UTC)),
			testutils.NewTimePointer(time.Date(2020, 1, 2, 03, 00, 00, 000, time.UTC)),
			proposer2.String(),
		),
		invalidProposal,
	}

	err := suite.database.SaveProposals(input)
	suite.Require().NoError(err)

	timeBeforeDepositEnd := invalidProposal.DepositEndTime.Add(-1 * time.Hour)
	ids, err := suite.database.GetOpenProposalsIds(timeBeforeDepositEnd)
	suite.Require().NoError(err)
	suite.Require().Equal([]uint64{1, 2, 6}, ids)
}

func (suite *DbTestSuite) TestBigDipperDb_UpdateProposal() {
	proposal := suite.getProposalRow(1)
	proposer, err := sdk.AccAddressFromBech32(proposal.Proposer)
	suite.Require().NoError(err)

<<<<<<< HEAD
	timestamp1 := time.Date(2020, 1, 1, 00, 00, 00, 000, time.UTC)
	timestamp2 := time.Date(2020, 1, 1, 01, 00, 00, 000, time.UTC)

	update := types.NewProposalUpdate(
		proposal.ProposalID,
=======
	timestamp1 := testutils.NewTimePointer(time.Date(2020, 1, 1, 00, 00, 00, 000, time.UTC))
	timestamp2 := testutils.NewTimePointer(time.Date(2020, 1, 1, 01, 00, 00, 000, time.UTC))

	update := types.NewProposalUpdate(
		proposal.ID,
>>>>>>> 67a17374
		govtypesv1.StatusPassed.String(),
		timestamp1,
		timestamp2,
	)

	err = suite.database.UpdateProposal(update)
	suite.Require().NoError(err)

	expected := dbtypes.NewProposalRow(
		proposal.ID,
		"Proposal 1",
		"Description of proposal 1",
		"Metadata of proposal 1",
		"[{\"@type\": \"/cosmos.gov.v1.MsgUpdateParams\", \"params\": {\"quorum\": \"0.5\", \"threshold\": \"0.3\", \"min_deposit\": [{\"denom\": \"uatom\", \"amount\": \"1000\"}], \"voting_period\": \"0.000300s\", \"burn_vote_veto\": false, \"veto_threshold\": \"0.15\", \"burn_vote_quorum\": false, \"max_deposit_period\": \"300s\", \"min_initial_deposit_ratio\": \"0\", \"burn_proposal_deposit_prevote\": false}, \"authority\": \"cosmos10d07y265gmmuvt4z0w9aw880jnsr700j6zn9kn\"}]",
		proposal.SubmitTime,
		proposal.DepositEndTime,
		timestamp1,
		timestamp2,
		proposer.String(),
		govtypesv1.StatusPassed.String(),
	)

<<<<<<< HEAD
	var result []dbtypes.ProposalRow
	err = suite.database.SQL.Select(&result, `SELECT * FROM proposal`)
=======
	var stored dbtypes.ProposalRow
	err = suite.database.SQL.Get(&stored, `SELECT * FROM proposal LIMIT 1`)
>>>>>>> 67a17374
	suite.Require().NoError(err)
	suite.Require().True(expected.Equals(stored))
}

// -------------------------------------------------------------------------------------------------------------------

func (suite *DbTestSuite) TestBigDipperDb_SaveDeposits() {
	_ = suite.getBlock(9)
	_ = suite.getBlock(10)
	_ = suite.getBlock(11)

	proposal := suite.getProposalRow(1)

	depositor := suite.getAccount("cosmos1z4hfrxvlgl4s8u4n5ngjcw8kdqrcv43599amxs")
	amount := sdk.NewCoins(sdk.NewCoin("desmos", sdk.NewInt(10000)))

	depositor2 := suite.getAccount("cosmos184ma3twcfjqef6k95ne8w2hk80x2kah7vcwy4a")
	amount2 := sdk.NewCoins(sdk.NewCoin("desmos", sdk.NewInt(30000)))

	depositor3 := suite.getAccount("cosmos1gyds87lg3m52hex9yqta2mtwzw89pfukx3jl7g")
	amount3 := sdk.NewCoins(sdk.NewCoin("desmos", sdk.NewInt(50000)))

	timestamp1 := time.Date(2020, 1, 1, 15, 00, 00, 000, time.UTC)
	timestamp2 := time.Date(2020, 1, 1, 16, 00, 00, 000, time.UTC)
	timestamp3 := time.Date(2020, 1, 1, 17, 00, 00, 000, time.UTC)

	deposit := []types.Deposit{
		types.NewDeposit(proposal.ID, depositor.String(), amount, timestamp1, 10),
		types.NewDeposit(proposal.ID, depositor2.String(), amount2, timestamp2, 10),
		types.NewDeposit(proposal.ID, depositor3.String(), amount3, timestamp3, 10),
	}

	err := suite.database.SaveDeposits(deposit)
	suite.Require().NoError(err)

	expected := []dbtypes.DepositRow{
		dbtypes.NewDepositRow(1, depositor.String(), dbtypes.NewDbCoins(amount), timestamp1, 10),
		dbtypes.NewDepositRow(1, depositor2.String(), dbtypes.NewDbCoins(amount2), timestamp2, 10),
		dbtypes.NewDepositRow(1, depositor3.String(), dbtypes.NewDbCoins(amount3), timestamp3, 10),
	}
	var result []dbtypes.DepositRow
	err = suite.database.Sqlx.Select(&result, `SELECT * FROM proposal_deposit`)
	suite.Require().NoError(err)
	for i, r := range result {
		suite.Require().True(expected[i].Equals(r))
	}

	// ----------------------------------------------------------------------------------------------------------------
	// Update values

	amount = sdk.NewCoins(sdk.NewCoin("desmos", sdk.NewInt(10)))
	amount2 = sdk.NewCoins(sdk.NewCoin("desmos", sdk.NewInt(20)))
	amount3 = sdk.NewCoins(sdk.NewCoin("desmos", sdk.NewInt(30)))

	deposit = []types.Deposit{
		types.NewDeposit(proposal.ID, depositor.String(), amount, timestamp1, 9),
		types.NewDeposit(proposal.ID, depositor2.String(), amount2, timestamp2, 10),
		types.NewDeposit(proposal.ID, depositor3.String(), amount3, timestamp3, 11),
	}

	err = suite.database.SaveDeposits(deposit)
	suite.Require().NoError(err)

	expected = []dbtypes.DepositRow{
		dbtypes.NewDepositRow(1, depositor.String(), dbtypes.NewDbCoins(
			sdk.NewCoins(sdk.NewCoin("desmos", sdk.NewInt(10000)))), timestamp1, 10),
		dbtypes.NewDepositRow(1, depositor2.String(), dbtypes.NewDbCoins(amount2), timestamp2, 10),
		dbtypes.NewDepositRow(1, depositor3.String(), dbtypes.NewDbCoins(amount3), timestamp3, 11),
	}

	result = []dbtypes.DepositRow{}
	err = suite.database.SQL.Select(&result, `SELECT * FROM proposal_deposit`)
	suite.Require().NoError(err)
	for i, r := range result {
		suite.Require().True(expected[i].Equals(r))
	}
}

// -------------------------------------------------------------------------------------------------------------------

func (suite *DbTestSuite) TestBigDipperDb_SaveVote() {
	_ = suite.getBlock(0)
	_ = suite.getBlock(1)
	_ = suite.getBlock(2)

	proposal := suite.getProposalRow(1)
	voter := suite.getAccount("cosmos1z4hfrxvlgl4s8u4n5ngjcw8kdqrcv43599amxs")

	timestamp := time.Date(2020, 1, 1, 15, 00, 00, 000, time.UTC)

	vote := types.NewVote(1, voter.String(), govtypesv1.OptionYes, timestamp, 1)
	err := suite.database.SaveVote(vote)
	suite.Require().NoError(err)

<<<<<<< HEAD
	expected := dbtypes.NewVoteRow(int64(proposal.ProposalID), voter.String(), govtypesv1.OptionYes.String(), timestamp, 1)
=======
	expected := dbtypes.NewVoteRow(int64(proposal.ID), voter.String(), govtypesv1.OptionYes.String(), timestamp, 1)
>>>>>>> 67a17374

	var result []dbtypes.VoteRow
	err = suite.database.SQL.Select(&result, `SELECT * FROM proposal_vote`)
	suite.Require().NoError(err)
	suite.Require().Len(result, 1)
	suite.Require().True(expected.Equals(result[0]))

	// Update with lower height should not change option
	vote = types.NewVote(1, voter.String(), govtypesv1.OptionNo, timestamp, 0)
	err = suite.database.SaveVote(vote)
	suite.Require().NoError(err)

	result = []dbtypes.VoteRow{}
	err = suite.database.SQL.Select(&result, `SELECT * FROM proposal_vote`)
	suite.Require().NoError(err)
	suite.Require().Len(result, 1)
	suite.Require().True(expected.Equals(result[0]))

	// Update with same height should change option
	vote = types.NewVote(1, voter.String(), govtypesv1.OptionAbstain, timestamp, 1)
	err = suite.database.SaveVote(vote)
	suite.Require().NoError(err)

<<<<<<< HEAD
	expected = dbtypes.NewVoteRow(int64(proposal.ProposalID), voter.String(), govtypesv1.OptionAbstain.String(), timestamp, 1)
=======
	expected = dbtypes.NewVoteRow(int64(proposal.ID), voter.String(), govtypesv1.OptionAbstain.String(), timestamp, 1)
>>>>>>> 67a17374

	result = []dbtypes.VoteRow{}
	err = suite.database.Sqlx.Select(&result, `SELECT * FROM proposal_vote`)
	suite.Require().NoError(err)
	suite.Require().Len(result, 1)
	suite.Require().True(expected.Equals(result[0]))

	// Update with higher height should change option
	vote = types.NewVote(1, voter.String(), govtypesv1.OptionNoWithVeto, timestamp, 2)
	err = suite.database.SaveVote(vote)
	suite.Require().NoError(err)

<<<<<<< HEAD
	expected = dbtypes.NewVoteRow(int64(proposal.ProposalID), voter.String(), govtypesv1.OptionNoWithVeto.String(), timestamp, 2)
=======
	expected = dbtypes.NewVoteRow(int64(proposal.ID), voter.String(), govtypesv1.OptionNoWithVeto.String(), timestamp, 2)
>>>>>>> 67a17374

	result = []dbtypes.VoteRow{}
	err = suite.database.Sqlx.Select(&result, `SELECT * FROM proposal_vote`)
	suite.Require().NoError(err)
	suite.Require().Len(result, 1)
	suite.Require().True(expected.Equals(result[0]))
}

func (suite *DbTestSuite) TestBigDipperDb_SaveTallyResults() {
	suite.getProposalRow(1)
	suite.getProposalRow(2)
	suite.getProposalRow(3)

	// Store the data
	err := suite.database.SaveTallyResults([]types.TallyResult{
		types.NewTallyResult(1, "1", "1", "1", "1", 2),
		types.NewTallyResult(2, "2", "2", "2", "2", 2),
		types.NewTallyResult(3, "3", "3", "3", "3", 2),
	})
	suite.Require().NoError(err)

	// Verify the data
	var result []dbtypes.TallyResultRow
	err = suite.database.Sqlx.Select(&result, `SELECT * FROM proposal_tally_result`)
	suite.Require().NoError(err)

	expected := []dbtypes.TallyResultRow{
		dbtypes.NewTallyResultRow(1, "1", "1", "1", "1", 2),
		dbtypes.NewTallyResultRow(2, "2", "2", "2", "2", 2),
		dbtypes.NewTallyResultRow(3, "3", "3", "3", "3", 2),
	}
	for i, r := range result {
		suite.Require().True(r.Equals(expected[i]))
	}

	// ----------------------------------------------------------------------------------------------------------------
	// Update the data
	err = suite.database.SaveTallyResults([]types.TallyResult{
		types.NewTallyResult(1, "10", "10", "10", "10", 1),
		types.NewTallyResult(2, "20", "20", "20", "20", 2),
		types.NewTallyResult(3, "30", "30", "30", "30", 3),
	})
	suite.Require().NoError(err)

	// Verify the data
	result = []dbtypes.TallyResultRow{}
	err = suite.database.Sqlx.Select(&result, `SELECT * FROM proposal_tally_result`)
	suite.Require().NoError(err)

	expected = []dbtypes.TallyResultRow{
		dbtypes.NewTallyResultRow(1, "1", "1", "1", "1", 2),
		dbtypes.NewTallyResultRow(2, "20", "20", "20", "20", 2),
		dbtypes.NewTallyResultRow(3, "30", "30", "30", "30", 3),
	}
	for i, r := range result {
		suite.Require().True(r.Equals(expected[i]))
	}
}

// -------------------------------------------------------------------------------------------------------------------

func (suite *DbTestSuite) TestBigDipperDb_SaveProposalStakingPoolSnapshot() {
	_ = suite.getBlock(9)
	_ = suite.getBlock(10)
	_ = suite.getBlock(11)
	_ = suite.getProposalRow(1)

	// ----------------------------------------------------------------------------------------------------------------
	// Save snapshot

	snapshot := types.NewProposalStakingPoolSnapshot(1, types.NewPoolSnapshot(
		sdk.NewInt(100),
		sdk.NewInt(200),
		10,
	))
	err := suite.database.SaveProposalStakingPoolSnapshot(snapshot)
	suite.Require().NoError(err)

	var rows []dbtypes.ProposalStakingPoolSnapshotRow
	err = suite.database.Sqlx.Select(&rows, `SELECT * FROM proposal_staking_pool_snapshot`)
	suite.Require().NoError(err)
	suite.Require().Len(rows, 1)
	suite.Require().Equal(rows[0], dbtypes.NewProposalStakingPoolSnapshotRow(
		1,
		100,
		200,
		10,
	))

	// ----------------------------------------------------------------------------------------------------------------
	// Update with lower height

	err = suite.database.SaveProposalStakingPoolSnapshot(types.NewProposalStakingPoolSnapshot(1, types.NewPoolSnapshot(
		sdk.NewInt(200),
		sdk.NewInt(500),
		9,
	)))
	suite.Require().NoError(err)

	rows = []dbtypes.ProposalStakingPoolSnapshotRow{}
	err = suite.database.Sqlx.Select(&rows, `SELECT * FROM proposal_staking_pool_snapshot`)
	suite.Require().NoError(err)
	suite.Require().Len(rows, 1)
	suite.Require().Equal(rows[0], dbtypes.NewProposalStakingPoolSnapshotRow(
		1,
		100,
		200,
		10,
	))

	// ----------------------------------------------------------------------------------------------------------------
	// Update with same height

	err = suite.database.SaveProposalStakingPoolSnapshot(types.NewProposalStakingPoolSnapshot(1, types.NewPoolSnapshot(
		sdk.NewInt(500),
		sdk.NewInt(1000),
		10,
	)))
	suite.Require().NoError(err)

	rows = []dbtypes.ProposalStakingPoolSnapshotRow{}
	err = suite.database.Sqlx.Select(&rows, `SELECT * FROM proposal_staking_pool_snapshot`)
	suite.Require().NoError(err)
	suite.Require().Len(rows, 1)
	suite.Require().Equal(rows[0], dbtypes.NewProposalStakingPoolSnapshotRow(
		1,
		500,
		1000,
		10,
	))

	// ----------------------------------------------------------------------------------------------------------------
	// Update with higher height

	err = suite.database.SaveProposalStakingPoolSnapshot(types.NewProposalStakingPoolSnapshot(1, types.NewPoolSnapshot(
		sdk.NewInt(1000),
		sdk.NewInt(2000),
		11,
	)))
	suite.Require().NoError(err)

	rows = []dbtypes.ProposalStakingPoolSnapshotRow{}
	err = suite.database.Sqlx.Select(&rows, `SELECT * FROM proposal_staking_pool_snapshot`)
	suite.Require().NoError(err)
	suite.Require().Len(rows, 1)
	suite.Require().Equal(rows[0], dbtypes.NewProposalStakingPoolSnapshotRow(
		1,
		1000,
		2000,
		11,
	))
}

func (suite *DbTestSuite) TestBigDipperDb_SaveProposalValidatorsStatusesSnapshots() {
	_ = suite.getBlock(9)
	_ = suite.getBlock(10)
	_ = suite.getBlock(11)
	_ = suite.getProposalRow(1)

	validator1 := suite.getValidator(
		"cosmosvalcons1qqqqrezrl53hujmpdch6d805ac75n220ku09rl",
		"cosmosvaloper1rcp29q3hpd246n6qak7jluqep4v006cdsc2kkl",
		"cosmosvalconspub1zcjduepq7mft6gfls57a0a42d7uhx656cckhfvtrlmw744jv4q0mvlv0dypskehfk8",
	)
	validator2 := suite.getValidator(
		"cosmosvalcons1rtst6se0nfgjy362v33jt5d05crgdyhfvvvvay",
		"cosmosvaloper1jlr62guqwrwkdt4m3y00zh2rrsamhjf9num5xr",
		"cosmosvalconspub1zcjduepq5e8w7t7k9pwfewgrwy8vn6cghk0x49chx64vt0054yl4wwsmjgrqfackxm",
	)

	// ----------------------------------------------------------------------------------------------------------------
	// Save snapshots

	var snapshots = []types.ProposalValidatorStatusSnapshot{
		types.NewProposalValidatorStatusSnapshot(
			1,
			validator1.GetConsAddr(),
			100,
			int(stakingtypes.Bonded),
			false,
			10,
		),
		types.NewProposalValidatorStatusSnapshot(
			1,
			validator2.GetConsAddr(),
			100,
			int(stakingtypes.Unbonding),
			true,
			10,
		),
	}
	err := suite.database.SaveProposalValidatorsStatusesSnapshots(snapshots)
	suite.Require().NoError(err)

	var rows []dbtypes.ProposalValidatorVotingPowerSnapshotRow
	err = suite.database.Sqlx.Select(&rows, `SELECT * FROM proposal_validator_status_snapshot`)
	suite.Require().NoError(err)
	suite.Require().Len(rows, 2)
	suite.Require().Equal(rows, []dbtypes.ProposalValidatorVotingPowerSnapshotRow{
		dbtypes.NewProposalValidatorVotingPowerSnapshotRow(
			1,
			1,
			validator1.GetConsAddr(),
			100,
			3,
			false,
			10,
		),
		dbtypes.NewProposalValidatorVotingPowerSnapshotRow(
			2,
			1,
			validator2.GetConsAddr(),
			100,
			2,
			true,
			10,
		),
	})

	// ----------------------------------------------------------------------------------------------------------------
	// Update snapshots with lower height

	snapshots = []types.ProposalValidatorStatusSnapshot{
		types.NewProposalValidatorStatusSnapshot(
			1,
			validator1.GetConsAddr(),
			10,
			int(stakingtypes.Bonded),
			true,
			9,
		),
		types.NewProposalValidatorStatusSnapshot(
			1,
			validator2.GetConsAddr(),
			700,
			int(stakingtypes.Unbonding),
			true,
			9,
		),
	}
	err = suite.database.SaveProposalValidatorsStatusesSnapshots(snapshots)
	suite.Require().NoError(err)

	rows = []dbtypes.ProposalValidatorVotingPowerSnapshotRow{}
	err = suite.database.Sqlx.Select(&rows, `SELECT * FROM proposal_validator_status_snapshot`)
	suite.Require().NoError(err)
	suite.Require().Len(rows, 2)
	suite.Require().Equal(rows, []dbtypes.ProposalValidatorVotingPowerSnapshotRow{
		dbtypes.NewProposalValidatorVotingPowerSnapshotRow(
			1,
			1,
			validator1.GetConsAddr(),
			100,
			3,
			false,
			10,
		),
		dbtypes.NewProposalValidatorVotingPowerSnapshotRow(
			2,
			1,
			validator2.GetConsAddr(),
			100,
			2,
			true,
			10,
		),
	})

	// ----------------------------------------------------------------------------------------------------------------
	// Update snapshots with same height

	snapshots = []types.ProposalValidatorStatusSnapshot{
		types.NewProposalValidatorStatusSnapshot(
			1,
			validator1.GetConsAddr(),
			10,
			int(stakingtypes.Bonded),
			true,
			10,
		),
		types.NewProposalValidatorStatusSnapshot(
			1,
			validator2.GetConsAddr(),
			700,
			int(stakingtypes.Unbonding),
			true,
			10,
		),
	}
	err = suite.database.SaveProposalValidatorsStatusesSnapshots(snapshots)
	suite.Require().NoError(err)

	rows = []dbtypes.ProposalValidatorVotingPowerSnapshotRow{}
	err = suite.database.Sqlx.Select(&rows, `SELECT * FROM proposal_validator_status_snapshot`)
	suite.Require().NoError(err)
	suite.Require().Len(rows, 2)
	suite.Require().Equal(rows, []dbtypes.ProposalValidatorVotingPowerSnapshotRow{
		dbtypes.NewProposalValidatorVotingPowerSnapshotRow(
			1,
			1,
			validator1.GetConsAddr(),
			10,
			3,
			true,
			10,
		),
		dbtypes.NewProposalValidatorVotingPowerSnapshotRow(
			2,
			1,
			validator2.GetConsAddr(),
			700,
			2,
			true,
			10,
		),
	})

	// ----------------------------------------------------------------------------------------------------------------
	// Update snapshots with higher height

	snapshots = []types.ProposalValidatorStatusSnapshot{
		types.NewProposalValidatorStatusSnapshot(
			1,
			validator1.GetConsAddr(),
			100000,
			int(stakingtypes.Unspecified),
			false,
			11,
		),
		types.NewProposalValidatorStatusSnapshot(
			1,
			validator2.GetConsAddr(),
			700000,
			int(stakingtypes.Unbonded),
			false,
			11,
		),
	}
	err = suite.database.SaveProposalValidatorsStatusesSnapshots(snapshots)
	suite.Require().NoError(err)

	rows = []dbtypes.ProposalValidatorVotingPowerSnapshotRow{}
	err = suite.database.Sqlx.Select(&rows, `SELECT * FROM proposal_validator_status_snapshot`)
	suite.Require().NoError(err)
	suite.Require().Len(rows, 2)
	suite.Require().Equal(rows, []dbtypes.ProposalValidatorVotingPowerSnapshotRow{
		dbtypes.NewProposalValidatorVotingPowerSnapshotRow(
			1,
			1,
			validator1.GetConsAddr(),
			100000,
			0,
			false,
			11,
		),
		dbtypes.NewProposalValidatorVotingPowerSnapshotRow(
			2,
			1,
			validator2.GetConsAddr(),
			700000,
			1,
			false,
			11,
		),
	})
}

func (suite *DbTestSuite) TestBigDipperDb_SaveSoftwareUpgradePlan() {
	_ = suite.getProposalRow(1)

	// ----------------------------------------------------------------------------------------------------------------
	// Save software upgrade plan at height 10 with upgrade height at 100
	var plan = upgradetypes.Plan{
		Name:   "name",
		Height: 100,
		Info:   "info",
	}

	err := suite.database.SaveSoftwareUpgradePlan(1, plan, 10)
	suite.Require().NoError(err)

	var rows []dbtypes.SoftwareUpgradePlanRow
	err = suite.database.Sqlx.Select(&rows, `SELECT * FROM software_upgrade_plan`)
	suite.Require().NoError(err)
	suite.Require().Len(rows, 1)
	suite.Require().Equal(rows, []dbtypes.SoftwareUpgradePlanRow{
		dbtypes.NewSoftwareUpgradePlanRow(1, plan.Name, plan.Height, plan.Info, 10),
	})

	// ----------------------------------------------------------------------------------------------------------------
	// Update software upgrade plan with lower height
	planEdit1 := upgradetypes.Plan{
		Name:   "name_edit_1",
		Height: 101,
		Info:   "info_edit_1",
	}

	err = suite.database.SaveSoftwareUpgradePlan(1, planEdit1, 9)
	suite.Require().NoError(err)

	rows = []dbtypes.SoftwareUpgradePlanRow{}
	err = suite.database.Sqlx.Select(&rows, `SELECT * FROM software_upgrade_plan`)
	suite.Require().NoError(err)
	suite.Require().Len(rows, 1)
	suite.Require().Equal(rows, []dbtypes.SoftwareUpgradePlanRow{
		dbtypes.NewSoftwareUpgradePlanRow(1, plan.Name, plan.Height, plan.Info, 10),
	})

	// ----------------------------------------------------------------------------------------------------------------
	// Update software upgrade plan with same height
	planEdit2 := upgradetypes.Plan{
		Name:   "name_edit_2",
		Height: 102,
		Info:   "info_edit_2",
	}

	err = suite.database.SaveSoftwareUpgradePlan(1, planEdit2, 10)
	suite.Require().NoError(err)

	rows = []dbtypes.SoftwareUpgradePlanRow{}
	err = suite.database.Sqlx.Select(&rows, `SELECT * FROM software_upgrade_plan`)
	suite.Require().NoError(err)
	suite.Require().Len(rows, 1)
	suite.Require().Equal(rows, []dbtypes.SoftwareUpgradePlanRow{
		dbtypes.NewSoftwareUpgradePlanRow(1, planEdit2.Name, planEdit2.Height, planEdit2.Info, 10),
	})

	// ----------------------------------------------------------------------------------------------------------------
	// Update software upgrade plan with higher height
	planEdit3 := upgradetypes.Plan{
		Name:   "name_edit_3",
		Height: 103,
		Info:   "info_edit_3",
	}

	err = suite.database.SaveSoftwareUpgradePlan(1, planEdit3, 11)
	suite.Require().NoError(err)

	rows = []dbtypes.SoftwareUpgradePlanRow{}
	err = suite.database.Sqlx.Select(&rows, `SELECT * FROM software_upgrade_plan`)
	suite.Require().NoError(err)
	suite.Require().Len(rows, 1)
	suite.Require().Equal(rows, []dbtypes.SoftwareUpgradePlanRow{
		dbtypes.NewSoftwareUpgradePlanRow(1, planEdit3.Name, planEdit3.Height, planEdit3.Info, 11),
	})
}

func (suite *DbTestSuite) TestBigDipperDb_DeleteSoftwareUpgradePlan() {
	_ = suite.getProposalRow(1)

	// Save software upgrade plan at height 10 with upgrade height at 100
	var plan = upgradetypes.Plan{
		Name:   "name",
		Height: 100,
		Info:   "info",
	}

	err := suite.database.SaveSoftwareUpgradePlan(1, plan, 10)
	suite.Require().NoError(err)

	// Delete software upgrade plan
	err = suite.database.DeleteSoftwareUpgradePlan(1)
	suite.Require().NoError(err)

	var rows []dbtypes.SoftwareUpgradePlanRow
	err = suite.database.Sqlx.Select(&rows, `SELECT * FROM software_upgrade_plan`)
	suite.Require().NoError(err)
	suite.Require().Len(rows, 0)

}

func (suite *DbTestSuite) TestBigDipperDb_CheckSoftwareUpgradePlan() {
	_ = suite.getProposalRow(1)

	// Save software upgrade plan at height 10 with upgrade height at 100
	var plan = upgradetypes.Plan{
		Name: "name",
		// the Height here is the upgrade height
		Height: 100,
		Info:   "info",
	}

	err := suite.database.SaveSoftwareUpgradePlan(1, plan, 10)
	suite.Require().NoError(err)

	// Check software upgrade plan at existing height
	exist, err := suite.database.CheckSoftwareUpgradePlan(100)
	suite.Require().NoError(err)
	suite.Require().Equal(true, exist)

	// Check software upgrade plan at non-existing height
	exist, err = suite.database.CheckSoftwareUpgradePlan(11)
	suite.Require().NoError(err)
	suite.Require().Equal(false, exist)
}<|MERGE_RESOLUTION|>--- conflicted
+++ resolved
@@ -4,11 +4,7 @@
 	"fmt"
 	"time"
 
-<<<<<<< HEAD
-	"github.com/cosmos/cosmos-sdk/codec"
-=======
 	gov "github.com/cosmos/cosmos-sdk/x/gov/types"
->>>>>>> 67a17374
 	stakingtypes "github.com/cosmos/cosmos-sdk/x/staking/types"
 	upgradetypes "github.com/cosmos/cosmos-sdk/x/upgrade/types"
 	"github.com/cosmos/gogoproto/proto"
@@ -19,26 +15,13 @@
 	"github.com/forbole/bdjuno/v4/types"
 
 	sdk "github.com/cosmos/cosmos-sdk/types"
-<<<<<<< HEAD
-	govtypesv1 "github.com/cosmos/cosmos-sdk/x/gov/types/v1"
-	govtypesv1beta1 "github.com/cosmos/cosmos-sdk/x/gov/types/v1beta1"
-=======
 	authtypes "github.com/cosmos/cosmos-sdk/x/auth/types"
 	govtypesv1 "github.com/cosmos/cosmos-sdk/x/gov/types/v1"
->>>>>>> 67a17374
 
 	dbtypes "github.com/forbole/bdjuno/v4/database/types"
 )
 
 func (suite *DbTestSuite) TestBigDipperDb_SaveGovParams() {
-<<<<<<< HEAD
-	votingPeriod := time.Duration(int64(300000))
-	maxDepositPeriod := time.Duration(int64(300000000000))
-	votingParams := govtypesv1.NewVotingParams(&votingPeriod)
-	tallyParams := govtypesv1.NewTallyParams("10", "10", "10")
-	depositParams := govtypesv1.NewDepositParams(sdk.NewCoins(sdk.NewCoin("uatom", sdk.NewInt(10))), &maxDepositPeriod)
-	original := types.NewGovParams(types.NewVotingParams(&votingParams), types.NewDepositParam(&depositParams), types.NewTallyParams(&tallyParams), 10)
-=======
 	params := govtypesv1.Params{
 		MinDeposit:                 []sdk.Coin{sdk.NewCoin("uatom", sdk.NewInt(1000))},
 		MaxDepositPeriod:           testutils.NewDurationPointer(time.Duration(int64(300000000000))),
@@ -53,7 +36,6 @@
 	}
 
 	original := types.NewGovParams(&params, 10)
->>>>>>> 67a17374
 
 	err := suite.database.SaveGovParams(original)
 	suite.Require().NoError(err)
@@ -64,13 +46,8 @@
 
 	// ----------------------------------------------------------------------------------------------------------------
 	// Try updating with a lower height
-<<<<<<< HEAD
-	depositParams = govtypesv1.NewDepositParams(sdk.NewCoins(sdk.NewCoin("uatom", sdk.NewInt(1000))), &maxDepositPeriod)
-	updated := types.NewGovParams(types.NewVotingParams(&votingParams), types.NewDepositParam(&depositParams), types.NewTallyParams(&tallyParams), 9)
-=======
 	params.BurnVoteQuorum = false
 	updated := types.NewGovParams(&params, 9)
->>>>>>> 67a17374
 
 	err = suite.database.SaveGovParams(updated)
 	suite.Require().NoError(err)
@@ -80,14 +57,9 @@
 	suite.Require().Equal(original, stored)
 
 	// ----------------------------------------------------------------------------------------------------------------
-<<<<<<< HEAD
-	// Try updating with the same height	depositParams = govtypesv1.NewDepositParams(sdk.NewCoins(sdk.NewCoin("uatom", sdk.NewInt(1000))), time.Minute*5)
-	updated = types.NewGovParams(types.NewVotingParams(&votingParams), types.NewDepositParam(&depositParams), types.NewTallyParams(&tallyParams), 10)
-=======
 	// Try updating with the same height
 	params.BurnProposalDepositPrevote = true
 	updated = types.NewGovParams(&params, 10)
->>>>>>> 67a17374
 
 	err = suite.database.SaveGovParams(updated)
 	suite.Require().NoError(err)
@@ -98,14 +70,8 @@
 
 	// ----------------------------------------------------------------------------------------------------------------
 	// Try updating with a higher height
-<<<<<<< HEAD
-	tallyParams = govtypesv1.NewTallyParams("100", "100", "100")
-	depositParams = govtypesv1.NewDepositParams(sdk.NewCoins(sdk.NewCoin("udesmos", sdk.NewInt(10000))), &maxDepositPeriod)
-	updated = types.NewGovParams(types.NewVotingParams(&votingParams), types.NewDepositParam(&depositParams), types.NewTallyParams(&tallyParams), 11)
-=======
 	params.BurnVoteVeto = true
 	updated = types.NewGovParams(&params, 11)
->>>>>>> 67a17374
 
 	err = suite.database.SaveGovParams(updated)
 	suite.Require().NoError(err)
@@ -139,18 +105,11 @@
 
 	proposal := types.NewProposal(
 		uint64(id),
-<<<<<<< HEAD
-		proposalRoute,
-		proposalType,
-		govtypesv1beta1.NewTextProposal(title, description),
-		govtypesv1.StatusPassed.String(),
-=======
 		fmt.Sprintf("Proposal %d", id),
 		fmt.Sprintf("Description of proposal %d", id),
 		fmt.Sprintf("Metadata of proposal %d", id),
 		[]*codectypes.Any{msgAny},
 		govtypesv1.StatusVotingPeriod.String(),
->>>>>>> 67a17374
 		time.Date(2020, 1, 1, 00, 00, 00, 000, time.UTC),
 		time.Date(2020, 1, 1, 01, 00, 00, 000, time.UTC),
 		testutils.NewTimePointer(time.Date(2020, 1, 1, 02, 00, 00, 000, time.UTC)),
@@ -164,24 +123,6 @@
 	return proposal
 }
 
-<<<<<<< HEAD
-func (suite *DbTestSuite) encodeProposalContent(content govtypesv1beta1.Content) string {
-	protoContent, ok := content.(proto.Message)
-	suite.Require().True(ok)
-
-	anyContent, err := codectypes.NewAnyWithValue(protoContent)
-	suite.Require().NoError(err)
-
-	// contentBz, err := suite.database.Cdc.MarshalJSON(anyContent)
-	var protoCodec codec.ProtoCodec
-	contentBz, err := protoCodec.MarshalJSON(anyContent)
-	suite.Require().NoError(err)
-
-	return string(contentBz)
-}
-
-=======
->>>>>>> 67a17374
 func (suite *DbTestSuite) TestBigDipperDb_SaveProposals() {
 	proposer1 := suite.getAccount("cosmos1z4hfrxvlgl4s8u4n5ngjcw8kdqrcv43599amxs")
 	msgAny, err := codectypes.NewAnyWithValue(&govtypesv1.MsgUpdateParams{
@@ -203,17 +144,6 @@
 
 	proposer2 := suite.getAccount("cosmos184ma3twcfjqef6k95ne8w2hk80x2kah7vcwy4a")
 
-<<<<<<< HEAD
-	content1 := govtypesv1beta1.NewTextProposal("title", "description")
-	content2 := govtypesv1beta1.NewTextProposal("title1", "description1")
-
-	input := []types.Proposal{
-		types.NewProposal(
-			1,
-			"proposalRoute",
-			"proposalType",
-			content1,
-=======
 	input := []types.Proposal{
 		types.NewProposal(
 			1,
@@ -221,7 +151,6 @@
 			"Proposal Description 1",
 			"Proposal Metadata 1",
 			[]*codectypes.Any{msgAny},
->>>>>>> 67a17374
 			govtypesv1.StatusDepositPeriod.String(),
 			time.Date(2020, 1, 1, 00, 00, 00, 000, time.UTC),
 			time.Date(2020, 1, 1, 01, 00, 00, 000, time.UTC),
@@ -231,16 +160,10 @@
 		),
 		types.NewProposal(
 			2,
-<<<<<<< HEAD
-			"proposalRoute1",
-			"proposalType1",
-			content2,
-=======
 			"Proposal Title 2",
 			"Proposal Description 2",
 			"Proposal Metadata 2",
 			nil,
->>>>>>> 67a17374
 			govtypesv1.StatusPassed.String(),
 			time.Date(2020, 1, 2, 00, 00, 00, 000, time.UTC),
 			time.Date(2020, 1, 2, 01, 00, 00, 000, time.UTC),
@@ -291,10 +214,6 @@
 }
 
 func (suite *DbTestSuite) TestBigDipperDb_GetProposal() {
-<<<<<<< HEAD
-	content := govtypesv1beta1.NewTextProposal("title", "description")
-=======
->>>>>>> 67a17374
 	proposer := suite.getAccount("cosmos1z4hfrxvlgl4s8u4n5ngjcw8kdqrcv43599amxs")
 	msgAny, err := codectypes.NewAnyWithValue(&govtypesv1.MsgUpdateParams{
 		Authority: authtypes.NewModuleAddress(gov.ModuleName).String(),
@@ -314,16 +233,10 @@
 	suite.Require().NoError(err)
 	proposal := types.NewProposal(
 		1,
-<<<<<<< HEAD
-		"proposalRoute",
-		"proposalType",
-		content,
-=======
 		"Proposal Title 1",
 		"Proposal Description 1",
 		"Proposal Metadata 1",
 		[]*codectypes.Any{msgAny},
->>>>>>> 67a17374
 		govtypesv1.StatusDepositPeriod.String(),
 		time.Date(2020, 1, 1, 00, 00, 00, 000, time.UTC),
 		time.Date(2020, 1, 1, 01, 00, 00, 000, time.UTC),
@@ -340,22 +253,12 @@
 	err = suite.database.Sqlx.Select(&rows, `SELECT * FROM proposal`)
 	suite.Require().NoError(err)
 	suite.Require().Len(rows, 1)
-<<<<<<< HEAD
-
-=======
->>>>>>> 67a17374
 }
 
 func (suite *DbTestSuite) TestBigDipperDb_GetOpenProposalsIds() {
 	proposer1 := suite.getAccount("cosmos1z4hfrxvlgl4s8u4n5ngjcw8kdqrcv43599amxs")
 	proposer2 := suite.getAccount("cosmos184ma3twcfjqef6k95ne8w2hk80x2kah7vcwy4a")
 
-<<<<<<< HEAD
-	content1 := govtypesv1beta1.NewTextProposal("title", "description")
-	content2 := govtypesv1beta1.NewTextProposal("title1", "description1")
-
-=======
->>>>>>> 67a17374
 	invalidProposal := types.NewProposal(
 		6,
 		"Proposal Title 6",
@@ -373,16 +276,10 @@
 	input := []types.Proposal{
 		types.NewProposal(
 			1,
-<<<<<<< HEAD
-			"proposalRoute",
-			"proposalType",
-			content1,
-=======
 			"Proposal Title 2",
 			"Proposal Description 2",
 			"Proposal Metadata 2",
 			nil,
->>>>>>> 67a17374
 			govtypesv1.StatusVotingPeriod.String(),
 			time.Date(2020, 1, 1, 00, 00, 00, 000, time.UTC),
 			time.Date(2020, 1, 1, 01, 00, 00, 000, time.UTC),
@@ -392,16 +289,10 @@
 		),
 		types.NewProposal(
 			2,
-<<<<<<< HEAD
-			"proposalRoute",
-			"proposalType",
-			content1,
-=======
 			"Proposal Title 2",
 			"Proposal Description 2",
 			"Proposal Metadata 2",
 			nil,
->>>>>>> 67a17374
 			govtypesv1.StatusDepositPeriod.String(),
 			time.Date(2020, 1, 1, 00, 00, 00, 000, time.UTC),
 			time.Date(2020, 1, 1, 01, 00, 00, 000, time.UTC),
@@ -411,16 +302,10 @@
 		),
 		types.NewProposal(
 			3,
-<<<<<<< HEAD
-			"proposalRoute1",
-			"proposalType1",
-			content2,
-=======
 			"Proposal Title 3",
 			"Proposal Description 3",
 			"Proposal Metadata 3",
 			nil,
->>>>>>> 67a17374
 			govtypesv1.StatusPassed.String(),
 			time.Date(2020, 1, 2, 00, 00, 00, 000, time.UTC),
 			time.Date(2020, 1, 2, 01, 00, 00, 000, time.UTC),
@@ -430,16 +315,10 @@
 		),
 		types.NewProposal(
 			5,
-<<<<<<< HEAD
-			"proposalRoute1",
-			"proposalType1",
-			content2,
-=======
 			"Proposal Title 5",
 			"Proposal Description 5",
 			"Proposal Metadata 5",
 			nil,
->>>>>>> 67a17374
 			govtypesv1.StatusRejected.String(),
 			time.Date(2020, 1, 2, 00, 00, 00, 000, time.UTC),
 			time.Date(2020, 1, 2, 01, 00, 00, 000, time.UTC),
@@ -464,19 +343,11 @@
 	proposer, err := sdk.AccAddressFromBech32(proposal.Proposer)
 	suite.Require().NoError(err)
 
-<<<<<<< HEAD
-	timestamp1 := time.Date(2020, 1, 1, 00, 00, 00, 000, time.UTC)
-	timestamp2 := time.Date(2020, 1, 1, 01, 00, 00, 000, time.UTC)
-
-	update := types.NewProposalUpdate(
-		proposal.ProposalID,
-=======
 	timestamp1 := testutils.NewTimePointer(time.Date(2020, 1, 1, 00, 00, 00, 000, time.UTC))
 	timestamp2 := testutils.NewTimePointer(time.Date(2020, 1, 1, 01, 00, 00, 000, time.UTC))
 
 	update := types.NewProposalUpdate(
 		proposal.ID,
->>>>>>> 67a17374
 		govtypesv1.StatusPassed.String(),
 		timestamp1,
 		timestamp2,
@@ -499,13 +370,8 @@
 		govtypesv1.StatusPassed.String(),
 	)
 
-<<<<<<< HEAD
-	var result []dbtypes.ProposalRow
-	err = suite.database.SQL.Select(&result, `SELECT * FROM proposal`)
-=======
 	var stored dbtypes.ProposalRow
 	err = suite.database.SQL.Get(&stored, `SELECT * FROM proposal LIMIT 1`)
->>>>>>> 67a17374
 	suite.Require().NoError(err)
 	suite.Require().True(expected.Equals(stored))
 }
@@ -600,11 +466,7 @@
 	err := suite.database.SaveVote(vote)
 	suite.Require().NoError(err)
 
-<<<<<<< HEAD
-	expected := dbtypes.NewVoteRow(int64(proposal.ProposalID), voter.String(), govtypesv1.OptionYes.String(), timestamp, 1)
-=======
 	expected := dbtypes.NewVoteRow(int64(proposal.ID), voter.String(), govtypesv1.OptionYes.String(), timestamp, 1)
->>>>>>> 67a17374
 
 	var result []dbtypes.VoteRow
 	err = suite.database.SQL.Select(&result, `SELECT * FROM proposal_vote`)
@@ -628,11 +490,7 @@
 	err = suite.database.SaveVote(vote)
 	suite.Require().NoError(err)
 
-<<<<<<< HEAD
-	expected = dbtypes.NewVoteRow(int64(proposal.ProposalID), voter.String(), govtypesv1.OptionAbstain.String(), timestamp, 1)
-=======
 	expected = dbtypes.NewVoteRow(int64(proposal.ID), voter.String(), govtypesv1.OptionAbstain.String(), timestamp, 1)
->>>>>>> 67a17374
 
 	result = []dbtypes.VoteRow{}
 	err = suite.database.Sqlx.Select(&result, `SELECT * FROM proposal_vote`)
@@ -645,11 +503,7 @@
 	err = suite.database.SaveVote(vote)
 	suite.Require().NoError(err)
 
-<<<<<<< HEAD
-	expected = dbtypes.NewVoteRow(int64(proposal.ProposalID), voter.String(), govtypesv1.OptionNoWithVeto.String(), timestamp, 2)
-=======
 	expected = dbtypes.NewVoteRow(int64(proposal.ID), voter.String(), govtypesv1.OptionNoWithVeto.String(), timestamp, 2)
->>>>>>> 67a17374
 
 	result = []dbtypes.VoteRow{}
 	err = suite.database.Sqlx.Select(&result, `SELECT * FROM proposal_vote`)
