package database_test

import (
	"fmt"
	"time"

	gov "github.com/cosmos/cosmos-sdk/x/gov/types"
	stakingtypes "github.com/cosmos/cosmos-sdk/x/staking/types"
	upgradetypes "github.com/cosmos/cosmos-sdk/x/upgrade/types"

	codectypes "github.com/cosmos/cosmos-sdk/codec/types"

<<<<<<< HEAD
	"github.com/forbole/bdjuno/v4/types"

	sdk "github.com/cosmos/cosmos-sdk/types"
	govtypesv1 "github.com/cosmos/cosmos-sdk/x/gov/types/v1"
	govtypesv1beta1 "github.com/cosmos/cosmos-sdk/x/gov/types/v1beta1"
=======
	"github.com/forbole/bdjuno/v4/testutils"
	"github.com/forbole/bdjuno/v4/types"

	sdk "github.com/cosmos/cosmos-sdk/types"
	authtypes "github.com/cosmos/cosmos-sdk/x/auth/types"
	govtypesv1 "github.com/cosmos/cosmos-sdk/x/gov/types/v1"
>>>>>>> 1eb66c0b

	dbtypes "github.com/forbole/bdjuno/v4/database/types"
)

func (suite *DbTestSuite) TestBigDipperDb_SaveGovParams() {
<<<<<<< HEAD
	votingDuration := time.Second * 10
	votingParams := govtypesv1.NewVotingParams(&votingDuration)
	tallyParams := govtypesv1.NewTallyParams("10", "10", "10")
	maxDepositPeriod := time.Minute * 5
	depositParams := govtypesv1.NewDepositParams(sdk.NewCoins(sdk.NewCoin("uatom", sdk.NewInt(10))), &maxDepositPeriod)
	original := types.NewGovParams(types.NewVotingParams(&votingParams), types.NewDepositParam(&depositParams), types.NewTallyParams(&tallyParams), 10)
=======
	params := govtypesv1.Params{
		MinDeposit:                 []sdk.Coin{sdk.NewCoin("uatom", sdk.NewInt(1000))},
		MaxDepositPeriod:           testutils.NewDurationPointer(time.Duration(int64(300000000000))),
		VotingPeriod:               testutils.NewDurationPointer(time.Duration(int64(300000))),
		Quorum:                     "0.5",
		Threshold:                  "0.3",
		VetoThreshold:              "0.15",
		MinInitialDepositRatio:     "0",
		BurnVoteQuorum:             false,
		BurnProposalDepositPrevote: false,
		BurnVoteVeto:               false,
	}

	original := types.NewGovParams(&params, 10)
>>>>>>> 1eb66c0b

	err := suite.database.SaveGovParams(original)
	suite.Require().NoError(err)

	stored, err := suite.database.GetGovParams()
	suite.Require().NoError(err)
	suite.Require().Equal(original, stored)

	// ----------------------------------------------------------------------------------------------------------------
	// Try updating with a lower height
<<<<<<< HEAD
	depositParams = govtypesv1.NewDepositParams(sdk.NewCoins(sdk.NewCoin("uatom", sdk.NewInt(1000))), &maxDepositPeriod)
	updated := types.NewGovParams(types.NewVotingParams(&votingParams), types.NewDepositParam(&depositParams), types.NewTallyParams(&tallyParams), 9)
=======
	params.BurnVoteQuorum = false
	updated := types.NewGovParams(&params, 9)
>>>>>>> 1eb66c0b

	err = suite.database.SaveGovParams(updated)
	suite.Require().NoError(err)

	stored, err = suite.database.GetGovParams()
	suite.Require().NoError(err)
	suite.Require().Equal(original, stored)

	// ----------------------------------------------------------------------------------------------------------------
	// Try updating with the same height
<<<<<<< HEAD
	depositParams = govtypesv1.NewDepositParams(sdk.NewCoins(sdk.NewCoin("uatom", sdk.NewInt(1000))), &maxDepositPeriod)
	updated = types.NewGovParams(types.NewVotingParams(&votingParams), types.NewDepositParam(&depositParams), types.NewTallyParams(&tallyParams), 10)
=======
	params.BurnProposalDepositPrevote = true
	updated = types.NewGovParams(&params, 10)
>>>>>>> 1eb66c0b

	err = suite.database.SaveGovParams(updated)
	suite.Require().NoError(err)

	stored, err = suite.database.GetGovParams()
	suite.Require().NoError(err)
	suite.Require().Equal(updated, stored)

	// ----------------------------------------------------------------------------------------------------------------
	// Try updating with a higher height
<<<<<<< HEAD
	tallyParams = govtypesv1.NewTallyParams("100", "100", "100")
	depositParams = govtypesv1.NewDepositParams(sdk.NewCoins(sdk.NewCoin("udesmos", sdk.NewInt(10000))), &maxDepositPeriod)
	updated = types.NewGovParams(types.NewVotingParams(&votingParams), types.NewDepositParam(&depositParams), types.NewTallyParams(&tallyParams), 11)
=======
	params.BurnVoteVeto = true
	updated = types.NewGovParams(&params, 11)
>>>>>>> 1eb66c0b

	err = suite.database.SaveGovParams(updated)
	suite.Require().NoError(err)

	stored, err = suite.database.GetGovParams()
	suite.Require().NoError(err)
	suite.Require().Equal(updated, stored)
}

// -------------------------------------------------------------------------------------------------------------------

func (suite *DbTestSuite) getProposalRow(id int) types.Proposal {
	proposer := suite.getAccount("cosmos1z4hfrxvlgl4s8u4n5ngjcw8kdqrcv43599amxs")

	msgAny, err := codectypes.NewAnyWithValue(&govtypesv1.MsgUpdateParams{
		Authority: authtypes.NewModuleAddress(gov.ModuleName).String(),
		Params: govtypesv1.Params{
			MinDeposit:                 []sdk.Coin{sdk.NewCoin("uatom", sdk.NewInt(1000))},
			MaxDepositPeriod:           testutils.NewDurationPointer(time.Duration(int64(300000000000))),
			VotingPeriod:               testutils.NewDurationPointer(time.Duration(int64(300000))),
			Quorum:                     "0.5",
			Threshold:                  "0.3",
			VetoThreshold:              "0.15",
			MinInitialDepositRatio:     "0",
			BurnVoteQuorum:             false,
			BurnProposalDepositPrevote: false,
			BurnVoteVeto:               false,
		},
	})
	suite.Require().NoError(err)

	proposal := types.NewProposal(
		uint64(id),
<<<<<<< HEAD
		proposalRoute,
		proposalType,
		govtypesv1beta1.NewTextProposal(title, description),
		govtypesv1beta1.StatusPassed.String(),
=======
		fmt.Sprintf("Proposal %d", id),
		fmt.Sprintf("Description of proposal %d", id),
		fmt.Sprintf("Metadata of proposal %d", id),
		[]*codectypes.Any{msgAny},
		govtypesv1.StatusVotingPeriod.String(),
>>>>>>> 1eb66c0b
		time.Date(2020, 1, 1, 00, 00, 00, 000, time.UTC),
		time.Date(2020, 1, 1, 01, 00, 00, 000, time.UTC),
		testutils.NewTimePointer(time.Date(2020, 1, 1, 02, 00, 00, 000, time.UTC)),
		testutils.NewTimePointer(time.Date(2020, 1, 1, 03, 00, 00, 000, time.UTC)),
		proposer.String(),
	)

	err = suite.database.SaveProposals([]types.Proposal{proposal})
	suite.Require().NoError(err)

	return proposal
}

<<<<<<< HEAD
func (suite *DbTestSuite) encodeProposalContent(content govtypesv1beta1.Content) string {
	protoContent, ok := content.(proto.Message)
	suite.Require().True(ok)

	anyContent, err := codectypes.NewAnyWithValue(protoContent)
	suite.Require().NoError(err)

	contentBz, err := suite.database.Cdc.MarshalJSON(anyContent)
	suite.Require().NoError(err)

	return string(contentBz)
}

=======
>>>>>>> 1eb66c0b
func (suite *DbTestSuite) TestBigDipperDb_SaveProposals() {
	proposer1 := suite.getAccount("cosmos1z4hfrxvlgl4s8u4n5ngjcw8kdqrcv43599amxs")
	msgAny, err := codectypes.NewAnyWithValue(&govtypesv1.MsgUpdateParams{
		Authority: authtypes.NewModuleAddress(gov.ModuleName).String(),
		Params: govtypesv1.Params{
			MinDeposit:                 []sdk.Coin{sdk.NewCoin("uatom", sdk.NewInt(1000))},
			MaxDepositPeriod:           testutils.NewDurationPointer(time.Duration(int64(300000000000))),
			VotingPeriod:               testutils.NewDurationPointer(time.Duration(int64(300000))),
			Quorum:                     "0.5",
			Threshold:                  "0.3",
			VetoThreshold:              "0.15",
			MinInitialDepositRatio:     "0",
			BurnVoteQuorum:             false,
			BurnProposalDepositPrevote: false,
			BurnVoteVeto:               false,
		},
	})
	suite.Require().NoError(err)

	proposer2 := suite.getAccount("cosmos184ma3twcfjqef6k95ne8w2hk80x2kah7vcwy4a")

<<<<<<< HEAD
	content1 := govtypesv1beta1.NewTextProposal("title", "description")
	content2 := govtypesv1beta1.NewTextProposal("title1", "description1")
	input := []types.Proposal{
		types.NewProposal(
			1,
			"proposalRoute",
			"proposalType",
			content1,
			govtypesv1beta1.StatusDepositPeriod.String(),
=======
	input := []types.Proposal{
		types.NewProposal(
			1,
			"Proposal Title 1",
			"Proposal Description 1",
			"Proposal Metadata 1",
			[]*codectypes.Any{msgAny},
			govtypesv1.StatusDepositPeriod.String(),
>>>>>>> 1eb66c0b
			time.Date(2020, 1, 1, 00, 00, 00, 000, time.UTC),
			time.Date(2020, 1, 1, 01, 00, 00, 000, time.UTC),
			testutils.NewTimePointer(time.Date(2020, 1, 1, 02, 00, 00, 000, time.UTC)),
			testutils.NewTimePointer(time.Date(2020, 1, 1, 03, 00, 00, 000, time.UTC)),
			proposer1.String(),
		),
		types.NewProposal(
			2,
<<<<<<< HEAD
			"proposalRoute1",
			"proposalType1",
			content2,
			govtypesv1beta1.StatusPassed.String(),
=======
			"Proposal Title 2",
			"Proposal Description 2",
			"Proposal Metadata 2",
			nil,
			govtypesv1.StatusPassed.String(),
>>>>>>> 1eb66c0b
			time.Date(2020, 1, 2, 00, 00, 00, 000, time.UTC),
			time.Date(2020, 1, 2, 01, 00, 00, 000, time.UTC),
			testutils.NewTimePointer(time.Date(2020, 1, 2, 02, 00, 00, 000, time.UTC)),
			testutils.NewTimePointer(time.Date(2020, 1, 2, 03, 00, 00, 000, time.UTC)),
			proposer2.String(),
		),
	}

	err = suite.database.SaveProposals(input)
	suite.Require().NoError(err)

	var proposalRow []dbtypes.ProposalRow
	err = suite.database.Sqlx.Select(&proposalRow, `SELECT * FROM proposal ORDER BY id`)
	suite.Require().NoError(err)

	expected := []dbtypes.ProposalRow{
		dbtypes.NewProposalRow(
			1,
			"Proposal Title 1",
			"Proposal Description 1",
			"Proposal Metadata 1",
			"[{\"@type\": \"/cosmos.gov.v1.MsgUpdateParams\", \"params\": {\"quorum\": \"0.5\", \"threshold\": \"0.3\", \"min_deposit\": [{\"denom\": \"uatom\", \"amount\": \"1000\"}], \"voting_period\": \"0.000300s\", \"burn_vote_veto\": false, \"veto_threshold\": \"0.15\", \"burn_vote_quorum\": false, \"max_deposit_period\": \"300s\", \"min_initial_deposit_ratio\": \"0\", \"burn_proposal_deposit_prevote\": false}, \"authority\": \"cosmos10d07y265gmmuvt4z0w9aw880jnsr700j6zn9kn\"}]",
			time.Date(2020, 1, 1, 00, 00, 00, 000, time.UTC),
			time.Date(2020, 1, 1, 01, 00, 00, 000, time.UTC),
			testutils.NewTimePointer(time.Date(2020, 1, 1, 02, 00, 00, 000, time.UTC)),
			testutils.NewTimePointer(time.Date(2020, 1, 1, 03, 00, 00, 000, time.UTC)),
			proposer1.String(),
<<<<<<< HEAD
			govtypesv1beta1.StatusDepositPeriod.String(),
=======
			govtypesv1.StatusDepositPeriod.String(),
>>>>>>> 1eb66c0b
		),
		dbtypes.NewProposalRow(
			2,
			"Proposal Title 2",
			"Proposal Description 2",
			"Proposal Metadata 2",
			"[]",
			time.Date(2020, 1, 2, 00, 00, 00, 000, time.UTC),
			time.Date(2020, 1, 2, 01, 00, 00, 000, time.UTC),
			testutils.NewTimePointer(time.Date(2020, 1, 2, 02, 00, 00, 000, time.UTC)),
			testutils.NewTimePointer(time.Date(2020, 1, 2, 03, 00, 00, 000, time.UTC)),
			proposer2.String(),
<<<<<<< HEAD
			govtypesv1beta1.StatusPassed.String(),
=======
			govtypesv1.StatusPassed.String(),
>>>>>>> 1eb66c0b
		),
	}
	for i, expect := range expected {
		suite.Require().True(proposalRow[i].Equals(expect))
	}
}

func (suite *DbTestSuite) TestBigDipperDb_GetProposal() {
<<<<<<< HEAD
	content := govtypesv1beta1.NewTextProposal("title", "description")
=======
>>>>>>> 1eb66c0b
	proposer := suite.getAccount("cosmos1z4hfrxvlgl4s8u4n5ngjcw8kdqrcv43599amxs")
	msgAny, err := codectypes.NewAnyWithValue(&govtypesv1.MsgUpdateParams{
		Authority: authtypes.NewModuleAddress(gov.ModuleName).String(),
		Params: govtypesv1.Params{
			MinDeposit:                 []sdk.Coin{sdk.NewCoin("uatom", sdk.NewInt(1000))},
			MaxDepositPeriod:           testutils.NewDurationPointer(time.Duration(int64(300000000000))),
			VotingPeriod:               testutils.NewDurationPointer(time.Duration(int64(300000))),
			Quorum:                     "0.5",
			Threshold:                  "0.3",
			VetoThreshold:              "0.15",
			MinInitialDepositRatio:     "0",
			BurnVoteQuorum:             false,
			BurnProposalDepositPrevote: false,
			BurnVoteVeto:               false,
		},
	})
	suite.Require().NoError(err)
	proposal := types.NewProposal(
		1,
<<<<<<< HEAD
		"proposalRoute",
		"proposalType",
		content,
		govtypesv1beta1.StatusDepositPeriod.String(),
=======
		"Proposal Title 1",
		"Proposal Description 1",
		"Proposal Metadata 1",
		[]*codectypes.Any{msgAny},
		govtypesv1.StatusDepositPeriod.String(),
>>>>>>> 1eb66c0b
		time.Date(2020, 1, 1, 00, 00, 00, 000, time.UTC),
		time.Date(2020, 1, 1, 01, 00, 00, 000, time.UTC),
		testutils.NewTimePointer(time.Date(2020, 1, 1, 02, 00, 00, 000, time.UTC)),
		testutils.NewTimePointer(time.Date(2020, 1, 1, 03, 00, 00, 000, time.UTC)),
		proposer.String(),
	)
	input := []types.Proposal{proposal}

	err = suite.database.SaveProposals(input)
	suite.Require().NoError(err)

	var rows []dbtypes.ProposalRow
	err = suite.database.Sqlx.Select(&rows, `SELECT * FROM proposal`)
	suite.Require().NoError(err)
<<<<<<< HEAD
	suite.Require().True(proposal.Equal(stored))
=======
	suite.Require().Len(rows, 1)
>>>>>>> 1eb66c0b
}

func (suite *DbTestSuite) TestBigDipperDb_GetOpenProposalsIds() {
	proposer1 := suite.getAccount("cosmos1z4hfrxvlgl4s8u4n5ngjcw8kdqrcv43599amxs")
	proposer2 := suite.getAccount("cosmos184ma3twcfjqef6k95ne8w2hk80x2kah7vcwy4a")

<<<<<<< HEAD
	content1 := govtypesv1beta1.NewTextProposal("title", "description")
	content2 := govtypesv1beta1.NewTextProposal("title1", "description1")

=======
>>>>>>> 1eb66c0b
	invalidProposal := types.NewProposal(
		6,
		"Proposal Title 6",
		"Proposal Description 6",
		"Proposal Metadata 6",
		nil,
		types.ProposalStatusInvalid,
		time.Date(2020, 1, 2, 00, 00, 00, 000, time.UTC),
		time.Date(2020, 1, 2, 01, 00, 00, 000, time.UTC),
		testutils.NewTimePointer(time.Date(2020, 1, 2, 02, 00, 00, 000, time.UTC)),
		testutils.NewTimePointer(time.Date(2020, 1, 2, 03, 00, 00, 000, time.UTC)),
		proposer2.String(),
	)

	input := []types.Proposal{
		types.NewProposal(
			1,
<<<<<<< HEAD
			"proposalRoute",
			"proposalType",
			content1,
			govtypesv1beta1.StatusVotingPeriod.String(),
=======
			"Proposal Title 2",
			"Proposal Description 2",
			"Proposal Metadata 2",
			nil,
			govtypesv1.StatusVotingPeriod.String(),
>>>>>>> 1eb66c0b
			time.Date(2020, 1, 1, 00, 00, 00, 000, time.UTC),
			time.Date(2020, 1, 1, 01, 00, 00, 000, time.UTC),
			testutils.NewTimePointer(time.Date(2020, 1, 1, 02, 00, 00, 000, time.UTC)),
			testutils.NewTimePointer(time.Date(2020, 1, 1, 03, 00, 00, 000, time.UTC)),
			proposer1.String(),
		),
		types.NewProposal(
			2,
<<<<<<< HEAD
			"proposalRoute",
			"proposalType",
			content1,
			govtypesv1beta1.StatusDepositPeriod.String(),
=======
			"Proposal Title 2",
			"Proposal Description 2",
			"Proposal Metadata 2",
			nil,
			govtypesv1.StatusDepositPeriod.String(),
>>>>>>> 1eb66c0b
			time.Date(2020, 1, 1, 00, 00, 00, 000, time.UTC),
			time.Date(2020, 1, 1, 01, 00, 00, 000, time.UTC),
			testutils.NewTimePointer(time.Date(2020, 1, 1, 02, 00, 00, 000, time.UTC)),
			testutils.NewTimePointer(time.Date(2020, 1, 1, 03, 00, 00, 000, time.UTC)),
			proposer1.String(),
		),
		types.NewProposal(
			3,
<<<<<<< HEAD
			"proposalRoute1",
			"proposalType1",
			content2,
			govtypesv1beta1.StatusPassed.String(),
=======
			"Proposal Title 3",
			"Proposal Description 3",
			"Proposal Metadata 3",
			nil,
			govtypesv1.StatusPassed.String(),
>>>>>>> 1eb66c0b
			time.Date(2020, 1, 2, 00, 00, 00, 000, time.UTC),
			time.Date(2020, 1, 2, 01, 00, 00, 000, time.UTC),
			testutils.NewTimePointer(time.Date(2020, 1, 2, 02, 00, 00, 000, time.UTC)),
			testutils.NewTimePointer(time.Date(2020, 1, 2, 03, 00, 00, 000, time.UTC)),
			proposer2.String(),
		),
		types.NewProposal(
			5,
<<<<<<< HEAD
			"proposalRoute1",
			"proposalType1",
			content2,
			govtypesv1beta1.StatusRejected.String(),
=======
			"Proposal Title 5",
			"Proposal Description 5",
			"Proposal Metadata 5",
			nil,
			govtypesv1.StatusRejected.String(),
>>>>>>> 1eb66c0b
			time.Date(2020, 1, 2, 00, 00, 00, 000, time.UTC),
			time.Date(2020, 1, 2, 01, 00, 00, 000, time.UTC),
			testutils.NewTimePointer(time.Date(2020, 1, 2, 02, 00, 00, 000, time.UTC)),
			testutils.NewTimePointer(time.Date(2020, 1, 2, 03, 00, 00, 000, time.UTC)),
			proposer2.String(),
		),
		invalidProposal,
	}

	err := suite.database.SaveProposals(input)
	suite.Require().NoError(err)

	timeBeforeDepositEnd := invalidProposal.DepositEndTime.Add(-1 * time.Hour)
	ids, err := suite.database.GetOpenProposalsIds(timeBeforeDepositEnd)
	suite.Require().NoError(err)
	suite.Require().Equal([]uint64{1, 2, 6}, ids)
}

func (suite *DbTestSuite) TestBigDipperDb_UpdateProposal() {
	proposal := suite.getProposalRow(1)
	proposer, err := sdk.AccAddressFromBech32(proposal.Proposer)
	suite.Require().NoError(err)

	timestamp1 := testutils.NewTimePointer(time.Date(2020, 1, 1, 00, 00, 00, 000, time.UTC))
	timestamp2 := testutils.NewTimePointer(time.Date(2020, 1, 1, 01, 00, 00, 000, time.UTC))

	update := types.NewProposalUpdate(
<<<<<<< HEAD
		proposal.ProposalID,
		govtypesv1beta1.StatusPassed.String(),
		time.Date(2020, 1, 1, 00, 00, 00, 000, time.UTC),
		time.Date(2020, 1, 1, 01, 00, 00, 000, time.UTC),
=======
		proposal.ID,
		govtypesv1.StatusPassed.String(),
		timestamp1,
		timestamp2,
>>>>>>> 1eb66c0b
	)

	err = suite.database.UpdateProposal(update)
	suite.Require().NoError(err)

	expected := dbtypes.NewProposalRow(
		proposal.ID,
		"Proposal 1",
		"Description of proposal 1",
		"Metadata of proposal 1",
		"[{\"@type\": \"/cosmos.gov.v1.MsgUpdateParams\", \"params\": {\"quorum\": \"0.5\", \"threshold\": \"0.3\", \"min_deposit\": [{\"denom\": \"uatom\", \"amount\": \"1000\"}], \"voting_period\": \"0.000300s\", \"burn_vote_veto\": false, \"veto_threshold\": \"0.15\", \"burn_vote_quorum\": false, \"max_deposit_period\": \"300s\", \"min_initial_deposit_ratio\": \"0\", \"burn_proposal_deposit_prevote\": false}, \"authority\": \"cosmos10d07y265gmmuvt4z0w9aw880jnsr700j6zn9kn\"}]",
		proposal.SubmitTime,
		proposal.DepositEndTime,
		timestamp1,
		timestamp2,
		proposer.String(),
<<<<<<< HEAD
		govtypesv1beta1.StatusPassed.String(),
=======
		govtypesv1.StatusPassed.String(),
>>>>>>> 1eb66c0b
	)

	var stored dbtypes.ProposalRow
	err = suite.database.SQL.Get(&stored, `SELECT * FROM proposal LIMIT 1`)
	suite.Require().NoError(err)
	suite.Require().True(expected.Equals(stored))
}

// -------------------------------------------------------------------------------------------------------------------

func (suite *DbTestSuite) TestBigDipperDb_SaveDeposits() {
	_ = suite.getBlock(9)
	_ = suite.getBlock(10)
	_ = suite.getBlock(11)

	proposal := suite.getProposalRow(1)

	depositor := suite.getAccount("cosmos1z4hfrxvlgl4s8u4n5ngjcw8kdqrcv43599amxs")
	amount := sdk.NewCoins(sdk.NewCoin("desmos", sdk.NewInt(10000)))

	depositor2 := suite.getAccount("cosmos184ma3twcfjqef6k95ne8w2hk80x2kah7vcwy4a")
	amount2 := sdk.NewCoins(sdk.NewCoin("desmos", sdk.NewInt(30000)))

	depositor3 := suite.getAccount("cosmos1gyds87lg3m52hex9yqta2mtwzw89pfukx3jl7g")
	amount3 := sdk.NewCoins(sdk.NewCoin("desmos", sdk.NewInt(50000)))

	timestamp1 := time.Date(2020, 1, 1, 15, 00, 00, 000, time.UTC)
	timestamp2 := time.Date(2020, 1, 1, 16, 00, 00, 000, time.UTC)
	timestamp3 := time.Date(2020, 1, 1, 17, 00, 00, 000, time.UTC)

	deposit := []types.Deposit{
		types.NewDeposit(proposal.ID, depositor.String(), amount, timestamp1, 10),
		types.NewDeposit(proposal.ID, depositor2.String(), amount2, timestamp2, 10),
		types.NewDeposit(proposal.ID, depositor3.String(), amount3, timestamp3, 10),
	}

	err := suite.database.SaveDeposits(deposit)
	suite.Require().NoError(err)

	expected := []dbtypes.DepositRow{
		dbtypes.NewDepositRow(1, depositor.String(), dbtypes.NewDbCoins(amount), timestamp1, 10),
		dbtypes.NewDepositRow(1, depositor2.String(), dbtypes.NewDbCoins(amount2), timestamp2, 10),
		dbtypes.NewDepositRow(1, depositor3.String(), dbtypes.NewDbCoins(amount3), timestamp3, 10),
	}
	var result []dbtypes.DepositRow
	err = suite.database.Sqlx.Select(&result, `SELECT * FROM proposal_deposit`)
	suite.Require().NoError(err)
	for i, r := range result {
		suite.Require().True(expected[i].Equals(r))
	}

	// ----------------------------------------------------------------------------------------------------------------
	// Update values

	amount = sdk.NewCoins(sdk.NewCoin("desmos", sdk.NewInt(10)))
	amount2 = sdk.NewCoins(sdk.NewCoin("desmos", sdk.NewInt(20)))
	amount3 = sdk.NewCoins(sdk.NewCoin("desmos", sdk.NewInt(30)))

	deposit = []types.Deposit{
		types.NewDeposit(proposal.ID, depositor.String(), amount, timestamp1, 9),
		types.NewDeposit(proposal.ID, depositor2.String(), amount2, timestamp2, 10),
		types.NewDeposit(proposal.ID, depositor3.String(), amount3, timestamp3, 11),
	}

	err = suite.database.SaveDeposits(deposit)
	suite.Require().NoError(err)

	expected = []dbtypes.DepositRow{
		dbtypes.NewDepositRow(1, depositor.String(), dbtypes.NewDbCoins(
			sdk.NewCoins(sdk.NewCoin("desmos", sdk.NewInt(10000)))), timestamp1, 10),
		dbtypes.NewDepositRow(1, depositor2.String(), dbtypes.NewDbCoins(amount2), timestamp2, 10),
		dbtypes.NewDepositRow(1, depositor3.String(), dbtypes.NewDbCoins(amount3), timestamp3, 11),
	}

	result = []dbtypes.DepositRow{}
	err = suite.database.SQL.Select(&result, `SELECT * FROM proposal_deposit`)
	suite.Require().NoError(err)
	for i, r := range result {
		suite.Require().True(expected[i].Equals(r))
	}
}

// -------------------------------------------------------------------------------------------------------------------

func (suite *DbTestSuite) TestBigDipperDb_SaveVote() {
	_ = suite.getBlock(0)
	_ = suite.getBlock(1)
	_ = suite.getBlock(2)

	proposal := suite.getProposalRow(1)
	voter := suite.getAccount("cosmos1z4hfrxvlgl4s8u4n5ngjcw8kdqrcv43599amxs")

	timestamp := time.Date(2020, 1, 1, 15, 00, 00, 000, time.UTC)

	vote := types.NewVote(1, voter.String(), govtypesv1.OptionYes, timestamp, 1)
	err := suite.database.SaveVote(vote)
	suite.Require().NoError(err)

<<<<<<< HEAD
	expected := dbtypes.NewVoteRow(int64(proposal.ProposalID), voter.String(), govtypesv1.OptionYes.String(), timestamp, 1)
=======
	expected := dbtypes.NewVoteRow(int64(proposal.ID), voter.String(), govtypesv1.OptionYes.String(), timestamp, 1)
>>>>>>> 1eb66c0b

	var result []dbtypes.VoteRow
	err = suite.database.SQL.Select(&result, `SELECT * FROM proposal_vote`)
	suite.Require().NoError(err)
	suite.Require().Len(result, 1)
	suite.Require().True(expected.Equals(result[0]))

	// Update with lower height should not change option
	vote = types.NewVote(1, voter.String(), govtypesv1.OptionNo, timestamp, 0)
	err = suite.database.SaveVote(vote)
	suite.Require().NoError(err)

	result = []dbtypes.VoteRow{}
	err = suite.database.SQL.Select(&result, `SELECT * FROM proposal_vote`)
	suite.Require().NoError(err)
	suite.Require().Len(result, 1)
	suite.Require().True(expected.Equals(result[0]))

	// Update with same height should change option
	vote = types.NewVote(1, voter.String(), govtypesv1.OptionAbstain, timestamp, 1)
	err = suite.database.SaveVote(vote)
	suite.Require().NoError(err)

<<<<<<< HEAD
	expected = dbtypes.NewVoteRow(int64(proposal.ProposalID), voter.String(), govtypesv1.OptionAbstain.String(), timestamp, 1)
=======
	expected = dbtypes.NewVoteRow(int64(proposal.ID), voter.String(), govtypesv1.OptionAbstain.String(), timestamp, 1)
>>>>>>> 1eb66c0b

	result = []dbtypes.VoteRow{}
	err = suite.database.Sqlx.Select(&result, `SELECT * FROM proposal_vote`)
	suite.Require().NoError(err)
	suite.Require().Len(result, 1)
	suite.Require().True(expected.Equals(result[0]))

	// Update with higher height should change option
	vote = types.NewVote(1, voter.String(), govtypesv1.OptionNoWithVeto, timestamp, 2)
	err = suite.database.SaveVote(vote)
	suite.Require().NoError(err)

<<<<<<< HEAD
	expected = dbtypes.NewVoteRow(int64(proposal.ProposalID), voter.String(), govtypesv1.OptionNoWithVeto.String(), timestamp, 2)
=======
	expected = dbtypes.NewVoteRow(int64(proposal.ID), voter.String(), govtypesv1.OptionNoWithVeto.String(), timestamp, 2)
>>>>>>> 1eb66c0b

	result = []dbtypes.VoteRow{}
	err = suite.database.Sqlx.Select(&result, `SELECT * FROM proposal_vote`)
	suite.Require().NoError(err)
	suite.Require().Len(result, 1)
	suite.Require().True(expected.Equals(result[0]))
}

func (suite *DbTestSuite) TestBigDipperDb_SaveTallyResults() {
	suite.getProposalRow(1)
	suite.getProposalRow(2)
	suite.getProposalRow(3)

	// Store the data
	err := suite.database.SaveTallyResults([]types.TallyResult{
		types.NewTallyResult(1, "1", "1", "1", "1", 2),
		types.NewTallyResult(2, "2", "2", "2", "2", 2),
		types.NewTallyResult(3, "3", "3", "3", "3", 2),
	})
	suite.Require().NoError(err)

	// Verify the data
	var result []dbtypes.TallyResultRow
	err = suite.database.Sqlx.Select(&result, `SELECT * FROM proposal_tally_result`)
	suite.Require().NoError(err)

	expected := []dbtypes.TallyResultRow{
		dbtypes.NewTallyResultRow(1, "1", "1", "1", "1", 2),
		dbtypes.NewTallyResultRow(2, "2", "2", "2", "2", 2),
		dbtypes.NewTallyResultRow(3, "3", "3", "3", "3", 2),
	}
	for i, r := range result {
		suite.Require().True(r.Equals(expected[i]))
	}

	// ----------------------------------------------------------------------------------------------------------------
	// Update the data
	err = suite.database.SaveTallyResults([]types.TallyResult{
		types.NewTallyResult(1, "10", "10", "10", "10", 1),
		types.NewTallyResult(2, "20", "20", "20", "20", 2),
		types.NewTallyResult(3, "30", "30", "30", "30", 3),
	})
	suite.Require().NoError(err)

	// Verify the data
	result = []dbtypes.TallyResultRow{}
	err = suite.database.Sqlx.Select(&result, `SELECT * FROM proposal_tally_result`)
	suite.Require().NoError(err)

	expected = []dbtypes.TallyResultRow{
		dbtypes.NewTallyResultRow(1, "1", "1", "1", "1", 2),
		dbtypes.NewTallyResultRow(2, "20", "20", "20", "20", 2),
		dbtypes.NewTallyResultRow(3, "30", "30", "30", "30", 3),
	}
	for i, r := range result {
		suite.Require().True(r.Equals(expected[i]))
	}
}

// -------------------------------------------------------------------------------------------------------------------

func (suite *DbTestSuite) TestBigDipperDb_SaveProposalStakingPoolSnapshot() {
	_ = suite.getBlock(9)
	_ = suite.getBlock(10)
	_ = suite.getBlock(11)
	_ = suite.getProposalRow(1)

	// ----------------------------------------------------------------------------------------------------------------
	// Save snapshot

	snapshot := types.NewProposalStakingPoolSnapshot(1, types.NewPoolSnapshot(
		sdk.NewInt(100),
		sdk.NewInt(200),
		10,
	))
	err := suite.database.SaveProposalStakingPoolSnapshot(snapshot)
	suite.Require().NoError(err)

	var rows []dbtypes.ProposalStakingPoolSnapshotRow
	err = suite.database.Sqlx.Select(&rows, `SELECT * FROM proposal_staking_pool_snapshot`)
	suite.Require().NoError(err)
	suite.Require().Len(rows, 1)
	suite.Require().Equal(rows[0], dbtypes.NewProposalStakingPoolSnapshotRow(
		1,
		100,
		200,
		10,
	))

	// ----------------------------------------------------------------------------------------------------------------
	// Update with lower height

	err = suite.database.SaveProposalStakingPoolSnapshot(types.NewProposalStakingPoolSnapshot(1, types.NewPoolSnapshot(
		sdk.NewInt(200),
		sdk.NewInt(500),
		9,
	)))
	suite.Require().NoError(err)

	rows = []dbtypes.ProposalStakingPoolSnapshotRow{}
	err = suite.database.Sqlx.Select(&rows, `SELECT * FROM proposal_staking_pool_snapshot`)
	suite.Require().NoError(err)
	suite.Require().Len(rows, 1)
	suite.Require().Equal(rows[0], dbtypes.NewProposalStakingPoolSnapshotRow(
		1,
		100,
		200,
		10,
	))

	// ----------------------------------------------------------------------------------------------------------------
	// Update with same height

	err = suite.database.SaveProposalStakingPoolSnapshot(types.NewProposalStakingPoolSnapshot(1, types.NewPoolSnapshot(
		sdk.NewInt(500),
		sdk.NewInt(1000),
		10,
	)))
	suite.Require().NoError(err)

	rows = []dbtypes.ProposalStakingPoolSnapshotRow{}
	err = suite.database.Sqlx.Select(&rows, `SELECT * FROM proposal_staking_pool_snapshot`)
	suite.Require().NoError(err)
	suite.Require().Len(rows, 1)
	suite.Require().Equal(rows[0], dbtypes.NewProposalStakingPoolSnapshotRow(
		1,
		500,
		1000,
		10,
	))

	// ----------------------------------------------------------------------------------------------------------------
	// Update with higher height

	err = suite.database.SaveProposalStakingPoolSnapshot(types.NewProposalStakingPoolSnapshot(1, types.NewPoolSnapshot(
		sdk.NewInt(1000),
		sdk.NewInt(2000),
		11,
	)))
	suite.Require().NoError(err)

	rows = []dbtypes.ProposalStakingPoolSnapshotRow{}
	err = suite.database.Sqlx.Select(&rows, `SELECT * FROM proposal_staking_pool_snapshot`)
	suite.Require().NoError(err)
	suite.Require().Len(rows, 1)
	suite.Require().Equal(rows[0], dbtypes.NewProposalStakingPoolSnapshotRow(
		1,
		1000,
		2000,
		11,
	))
}

func (suite *DbTestSuite) TestBigDipperDb_SaveProposalValidatorsStatusesSnapshots() {
	_ = suite.getBlock(9)
	_ = suite.getBlock(10)
	_ = suite.getBlock(11)
	_ = suite.getProposalRow(1)

	validator1 := suite.getValidator(
		"cosmosvalcons1qqqqrezrl53hujmpdch6d805ac75n220ku09rl",
		"cosmosvaloper1rcp29q3hpd246n6qak7jluqep4v006cdsc2kkl",
		"cosmosvalconspub1zcjduepq7mft6gfls57a0a42d7uhx656cckhfvtrlmw744jv4q0mvlv0dypskehfk8",
	)
	validator2 := suite.getValidator(
		"cosmosvalcons1rtst6se0nfgjy362v33jt5d05crgdyhfvvvvay",
		"cosmosvaloper1jlr62guqwrwkdt4m3y00zh2rrsamhjf9num5xr",
		"cosmosvalconspub1zcjduepq5e8w7t7k9pwfewgrwy8vn6cghk0x49chx64vt0054yl4wwsmjgrqfackxm",
	)

	// ----------------------------------------------------------------------------------------------------------------
	// Save snapshots

	var snapshots = []types.ProposalValidatorStatusSnapshot{
		types.NewProposalValidatorStatusSnapshot(
			1,
			validator1.GetConsAddr(),
			100,
			int(stakingtypes.Bonded),
			false,
			10,
		),
		types.NewProposalValidatorStatusSnapshot(
			1,
			validator2.GetConsAddr(),
			100,
			int(stakingtypes.Unbonding),
			true,
			10,
		),
	}
	err := suite.database.SaveProposalValidatorsStatusesSnapshots(snapshots)
	suite.Require().NoError(err)

	var rows []dbtypes.ProposalValidatorVotingPowerSnapshotRow
	err = suite.database.Sqlx.Select(&rows, `SELECT * FROM proposal_validator_status_snapshot`)
	suite.Require().NoError(err)
	suite.Require().Len(rows, 2)
	suite.Require().Equal(rows, []dbtypes.ProposalValidatorVotingPowerSnapshotRow{
		dbtypes.NewProposalValidatorVotingPowerSnapshotRow(
			1,
			1,
			validator1.GetConsAddr(),
			100,
			3,
			false,
			10,
		),
		dbtypes.NewProposalValidatorVotingPowerSnapshotRow(
			2,
			1,
			validator2.GetConsAddr(),
			100,
			2,
			true,
			10,
		),
	})

	// ----------------------------------------------------------------------------------------------------------------
	// Update snapshots with lower height

	snapshots = []types.ProposalValidatorStatusSnapshot{
		types.NewProposalValidatorStatusSnapshot(
			1,
			validator1.GetConsAddr(),
			10,
			int(stakingtypes.Bonded),
			true,
			9,
		),
		types.NewProposalValidatorStatusSnapshot(
			1,
			validator2.GetConsAddr(),
			700,
			int(stakingtypes.Unbonding),
			true,
			9,
		),
	}
	err = suite.database.SaveProposalValidatorsStatusesSnapshots(snapshots)
	suite.Require().NoError(err)

	rows = []dbtypes.ProposalValidatorVotingPowerSnapshotRow{}
	err = suite.database.Sqlx.Select(&rows, `SELECT * FROM proposal_validator_status_snapshot`)
	suite.Require().NoError(err)
	suite.Require().Len(rows, 2)
	suite.Require().Equal(rows, []dbtypes.ProposalValidatorVotingPowerSnapshotRow{
		dbtypes.NewProposalValidatorVotingPowerSnapshotRow(
			1,
			1,
			validator1.GetConsAddr(),
			100,
			3,
			false,
			10,
		),
		dbtypes.NewProposalValidatorVotingPowerSnapshotRow(
			2,
			1,
			validator2.GetConsAddr(),
			100,
			2,
			true,
			10,
		),
	})

	// ----------------------------------------------------------------------------------------------------------------
	// Update snapshots with same height

	snapshots = []types.ProposalValidatorStatusSnapshot{
		types.NewProposalValidatorStatusSnapshot(
			1,
			validator1.GetConsAddr(),
			10,
			int(stakingtypes.Bonded),
			true,
			10,
		),
		types.NewProposalValidatorStatusSnapshot(
			1,
			validator2.GetConsAddr(),
			700,
			int(stakingtypes.Unbonding),
			true,
			10,
		),
	}
	err = suite.database.SaveProposalValidatorsStatusesSnapshots(snapshots)
	suite.Require().NoError(err)

	rows = []dbtypes.ProposalValidatorVotingPowerSnapshotRow{}
	err = suite.database.Sqlx.Select(&rows, `SELECT * FROM proposal_validator_status_snapshot`)
	suite.Require().NoError(err)
	suite.Require().Len(rows, 2)
	suite.Require().Equal(rows, []dbtypes.ProposalValidatorVotingPowerSnapshotRow{
		dbtypes.NewProposalValidatorVotingPowerSnapshotRow(
			1,
			1,
			validator1.GetConsAddr(),
			10,
			3,
			true,
			10,
		),
		dbtypes.NewProposalValidatorVotingPowerSnapshotRow(
			2,
			1,
			validator2.GetConsAddr(),
			700,
			2,
			true,
			10,
		),
	})

	// ----------------------------------------------------------------------------------------------------------------
	// Update snapshots with higher height

	snapshots = []types.ProposalValidatorStatusSnapshot{
		types.NewProposalValidatorStatusSnapshot(
			1,
			validator1.GetConsAddr(),
			100000,
			int(stakingtypes.Unspecified),
			false,
			11,
		),
		types.NewProposalValidatorStatusSnapshot(
			1,
			validator2.GetConsAddr(),
			700000,
			int(stakingtypes.Unbonded),
			false,
			11,
		),
	}
	err = suite.database.SaveProposalValidatorsStatusesSnapshots(snapshots)
	suite.Require().NoError(err)

	rows = []dbtypes.ProposalValidatorVotingPowerSnapshotRow{}
	err = suite.database.Sqlx.Select(&rows, `SELECT * FROM proposal_validator_status_snapshot`)
	suite.Require().NoError(err)
	suite.Require().Len(rows, 2)
	suite.Require().Equal(rows, []dbtypes.ProposalValidatorVotingPowerSnapshotRow{
		dbtypes.NewProposalValidatorVotingPowerSnapshotRow(
			1,
			1,
			validator1.GetConsAddr(),
			100000,
			0,
			false,
			11,
		),
		dbtypes.NewProposalValidatorVotingPowerSnapshotRow(
			2,
			1,
			validator2.GetConsAddr(),
			700000,
			1,
			false,
			11,
		),
	})
}

func (suite *DbTestSuite) TestBigDipperDb_SaveSoftwareUpgradePlan() {
	_ = suite.getProposalRow(1)

	// ----------------------------------------------------------------------------------------------------------------
	// Save software upgrade plan at height 10 with upgrade height at 100
	var plan = upgradetypes.Plan{
		Name:   "name",
		Height: 100,
		Info:   "info",
	}

	err := suite.database.SaveSoftwareUpgradePlan(1, plan, 10)
	suite.Require().NoError(err)

	var rows []dbtypes.SoftwareUpgradePlanRow
	err = suite.database.Sqlx.Select(&rows, `SELECT * FROM software_upgrade_plan`)
	suite.Require().NoError(err)
	suite.Require().Len(rows, 1)
	suite.Require().Equal(rows, []dbtypes.SoftwareUpgradePlanRow{
		dbtypes.NewSoftwareUpgradePlanRow(1, plan.Name, plan.Height, plan.Info, 10),
	})

	// ----------------------------------------------------------------------------------------------------------------
	// Update software upgrade plan with lower height
	planEdit1 := upgradetypes.Plan{
		Name:   "name_edit_1",
		Height: 101,
		Info:   "info_edit_1",
	}

	err = suite.database.SaveSoftwareUpgradePlan(1, planEdit1, 9)
	suite.Require().NoError(err)

	rows = []dbtypes.SoftwareUpgradePlanRow{}
	err = suite.database.Sqlx.Select(&rows, `SELECT * FROM software_upgrade_plan`)
	suite.Require().NoError(err)
	suite.Require().Len(rows, 1)
	suite.Require().Equal(rows, []dbtypes.SoftwareUpgradePlanRow{
		dbtypes.NewSoftwareUpgradePlanRow(1, plan.Name, plan.Height, plan.Info, 10),
	})

	// ----------------------------------------------------------------------------------------------------------------
	// Update software upgrade plan with same height
	planEdit2 := upgradetypes.Plan{
		Name:   "name_edit_2",
		Height: 102,
		Info:   "info_edit_2",
	}

	err = suite.database.SaveSoftwareUpgradePlan(1, planEdit2, 10)
	suite.Require().NoError(err)

	rows = []dbtypes.SoftwareUpgradePlanRow{}
	err = suite.database.Sqlx.Select(&rows, `SELECT * FROM software_upgrade_plan`)
	suite.Require().NoError(err)
	suite.Require().Len(rows, 1)
	suite.Require().Equal(rows, []dbtypes.SoftwareUpgradePlanRow{
		dbtypes.NewSoftwareUpgradePlanRow(1, planEdit2.Name, planEdit2.Height, planEdit2.Info, 10),
	})

	// ----------------------------------------------------------------------------------------------------------------
	// Update software upgrade plan with higher height
	planEdit3 := upgradetypes.Plan{
		Name:   "name_edit_3",
		Height: 103,
		Info:   "info_edit_3",
	}

	err = suite.database.SaveSoftwareUpgradePlan(1, planEdit3, 11)
	suite.Require().NoError(err)

	rows = []dbtypes.SoftwareUpgradePlanRow{}
	err = suite.database.Sqlx.Select(&rows, `SELECT * FROM software_upgrade_plan`)
	suite.Require().NoError(err)
	suite.Require().Len(rows, 1)
	suite.Require().Equal(rows, []dbtypes.SoftwareUpgradePlanRow{
		dbtypes.NewSoftwareUpgradePlanRow(1, planEdit3.Name, planEdit3.Height, planEdit3.Info, 11),
	})
}

func (suite *DbTestSuite) TestBigDipperDb_DeleteSoftwareUpgradePlan() {
	_ = suite.getProposalRow(1)

	// Save software upgrade plan at height 10 with upgrade height at 100
	var plan = upgradetypes.Plan{
		Name:   "name",
		Height: 100,
		Info:   "info",
	}

	err := suite.database.SaveSoftwareUpgradePlan(1, plan, 10)
	suite.Require().NoError(err)

	// Delete software upgrade plan
	err = suite.database.DeleteSoftwareUpgradePlan(1)
	suite.Require().NoError(err)

	var rows []dbtypes.SoftwareUpgradePlanRow
	err = suite.database.Sqlx.Select(&rows, `SELECT * FROM software_upgrade_plan`)
	suite.Require().NoError(err)
	suite.Require().Len(rows, 0)

}

func (suite *DbTestSuite) TestBigDipperDb_CheckSoftwareUpgradePlan() {
	_ = suite.getProposalRow(1)

	// Save software upgrade plan at height 10 with upgrade height at 100
	var plan = upgradetypes.Plan{
		Name: "name",
		// the Height here is the upgrade height
		Height: 100,
		Info:   "info",
	}

	err := suite.database.SaveSoftwareUpgradePlan(1, plan, 10)
	suite.Require().NoError(err)

	// Check software upgrade plan at existing height
	exist, err := suite.database.CheckSoftwareUpgradePlan(100)
	suite.Require().NoError(err)
	suite.Require().Equal(true, exist)

	// Check software upgrade plan at non-existing height
	exist, err = suite.database.CheckSoftwareUpgradePlan(11)
	suite.Require().NoError(err)
	suite.Require().Equal(false, exist)
}<|MERGE_RESOLUTION|>--- conflicted
+++ resolved
@@ -10,33 +10,17 @@
 
 	codectypes "github.com/cosmos/cosmos-sdk/codec/types"
 
-<<<<<<< HEAD
-	"github.com/forbole/bdjuno/v4/types"
-
-	sdk "github.com/cosmos/cosmos-sdk/types"
-	govtypesv1 "github.com/cosmos/cosmos-sdk/x/gov/types/v1"
-	govtypesv1beta1 "github.com/cosmos/cosmos-sdk/x/gov/types/v1beta1"
-=======
 	"github.com/forbole/bdjuno/v4/testutils"
 	"github.com/forbole/bdjuno/v4/types"
 
 	sdk "github.com/cosmos/cosmos-sdk/types"
 	authtypes "github.com/cosmos/cosmos-sdk/x/auth/types"
 	govtypesv1 "github.com/cosmos/cosmos-sdk/x/gov/types/v1"
->>>>>>> 1eb66c0b
 
 	dbtypes "github.com/forbole/bdjuno/v4/database/types"
 )
 
 func (suite *DbTestSuite) TestBigDipperDb_SaveGovParams() {
-<<<<<<< HEAD
-	votingDuration := time.Second * 10
-	votingParams := govtypesv1.NewVotingParams(&votingDuration)
-	tallyParams := govtypesv1.NewTallyParams("10", "10", "10")
-	maxDepositPeriod := time.Minute * 5
-	depositParams := govtypesv1.NewDepositParams(sdk.NewCoins(sdk.NewCoin("uatom", sdk.NewInt(10))), &maxDepositPeriod)
-	original := types.NewGovParams(types.NewVotingParams(&votingParams), types.NewDepositParam(&depositParams), types.NewTallyParams(&tallyParams), 10)
-=======
 	params := govtypesv1.Params{
 		MinDeposit:                 []sdk.Coin{sdk.NewCoin("uatom", sdk.NewInt(1000))},
 		MaxDepositPeriod:           testutils.NewDurationPointer(time.Duration(int64(300000000000))),
@@ -51,7 +35,6 @@
 	}
 
 	original := types.NewGovParams(&params, 10)
->>>>>>> 1eb66c0b
 
 	err := suite.database.SaveGovParams(original)
 	suite.Require().NoError(err)
@@ -62,13 +45,8 @@
 
 	// ----------------------------------------------------------------------------------------------------------------
 	// Try updating with a lower height
-<<<<<<< HEAD
-	depositParams = govtypesv1.NewDepositParams(sdk.NewCoins(sdk.NewCoin("uatom", sdk.NewInt(1000))), &maxDepositPeriod)
-	updated := types.NewGovParams(types.NewVotingParams(&votingParams), types.NewDepositParam(&depositParams), types.NewTallyParams(&tallyParams), 9)
-=======
 	params.BurnVoteQuorum = false
 	updated := types.NewGovParams(&params, 9)
->>>>>>> 1eb66c0b
 
 	err = suite.database.SaveGovParams(updated)
 	suite.Require().NoError(err)
@@ -79,13 +57,8 @@
 
 	// ----------------------------------------------------------------------------------------------------------------
 	// Try updating with the same height
-<<<<<<< HEAD
-	depositParams = govtypesv1.NewDepositParams(sdk.NewCoins(sdk.NewCoin("uatom", sdk.NewInt(1000))), &maxDepositPeriod)
-	updated = types.NewGovParams(types.NewVotingParams(&votingParams), types.NewDepositParam(&depositParams), types.NewTallyParams(&tallyParams), 10)
-=======
 	params.BurnProposalDepositPrevote = true
 	updated = types.NewGovParams(&params, 10)
->>>>>>> 1eb66c0b
 
 	err = suite.database.SaveGovParams(updated)
 	suite.Require().NoError(err)
@@ -96,14 +69,8 @@
 
 	// ----------------------------------------------------------------------------------------------------------------
 	// Try updating with a higher height
-<<<<<<< HEAD
-	tallyParams = govtypesv1.NewTallyParams("100", "100", "100")
-	depositParams = govtypesv1.NewDepositParams(sdk.NewCoins(sdk.NewCoin("udesmos", sdk.NewInt(10000))), &maxDepositPeriod)
-	updated = types.NewGovParams(types.NewVotingParams(&votingParams), types.NewDepositParam(&depositParams), types.NewTallyParams(&tallyParams), 11)
-=======
 	params.BurnVoteVeto = true
 	updated = types.NewGovParams(&params, 11)
->>>>>>> 1eb66c0b
 
 	err = suite.database.SaveGovParams(updated)
 	suite.Require().NoError(err)
@@ -137,18 +104,11 @@
 
 	proposal := types.NewProposal(
 		uint64(id),
-<<<<<<< HEAD
-		proposalRoute,
-		proposalType,
-		govtypesv1beta1.NewTextProposal(title, description),
-		govtypesv1beta1.StatusPassed.String(),
-=======
 		fmt.Sprintf("Proposal %d", id),
 		fmt.Sprintf("Description of proposal %d", id),
 		fmt.Sprintf("Metadata of proposal %d", id),
 		[]*codectypes.Any{msgAny},
 		govtypesv1.StatusVotingPeriod.String(),
->>>>>>> 1eb66c0b
 		time.Date(2020, 1, 1, 00, 00, 00, 000, time.UTC),
 		time.Date(2020, 1, 1, 01, 00, 00, 000, time.UTC),
 		testutils.NewTimePointer(time.Date(2020, 1, 1, 02, 00, 00, 000, time.UTC)),
@@ -162,22 +122,6 @@
 	return proposal
 }
 
-<<<<<<< HEAD
-func (suite *DbTestSuite) encodeProposalContent(content govtypesv1beta1.Content) string {
-	protoContent, ok := content.(proto.Message)
-	suite.Require().True(ok)
-
-	anyContent, err := codectypes.NewAnyWithValue(protoContent)
-	suite.Require().NoError(err)
-
-	contentBz, err := suite.database.Cdc.MarshalJSON(anyContent)
-	suite.Require().NoError(err)
-
-	return string(contentBz)
-}
-
-=======
->>>>>>> 1eb66c0b
 func (suite *DbTestSuite) TestBigDipperDb_SaveProposals() {
 	proposer1 := suite.getAccount("cosmos1z4hfrxvlgl4s8u4n5ngjcw8kdqrcv43599amxs")
 	msgAny, err := codectypes.NewAnyWithValue(&govtypesv1.MsgUpdateParams{
@@ -199,17 +143,6 @@
 
 	proposer2 := suite.getAccount("cosmos184ma3twcfjqef6k95ne8w2hk80x2kah7vcwy4a")
 
-<<<<<<< HEAD
-	content1 := govtypesv1beta1.NewTextProposal("title", "description")
-	content2 := govtypesv1beta1.NewTextProposal("title1", "description1")
-	input := []types.Proposal{
-		types.NewProposal(
-			1,
-			"proposalRoute",
-			"proposalType",
-			content1,
-			govtypesv1beta1.StatusDepositPeriod.String(),
-=======
 	input := []types.Proposal{
 		types.NewProposal(
 			1,
@@ -218,7 +151,6 @@
 			"Proposal Metadata 1",
 			[]*codectypes.Any{msgAny},
 			govtypesv1.StatusDepositPeriod.String(),
->>>>>>> 1eb66c0b
 			time.Date(2020, 1, 1, 00, 00, 00, 000, time.UTC),
 			time.Date(2020, 1, 1, 01, 00, 00, 000, time.UTC),
 			testutils.NewTimePointer(time.Date(2020, 1, 1, 02, 00, 00, 000, time.UTC)),
@@ -227,18 +159,11 @@
 		),
 		types.NewProposal(
 			2,
-<<<<<<< HEAD
-			"proposalRoute1",
-			"proposalType1",
-			content2,
-			govtypesv1beta1.StatusPassed.String(),
-=======
 			"Proposal Title 2",
 			"Proposal Description 2",
 			"Proposal Metadata 2",
 			nil,
 			govtypesv1.StatusPassed.String(),
->>>>>>> 1eb66c0b
 			time.Date(2020, 1, 2, 00, 00, 00, 000, time.UTC),
 			time.Date(2020, 1, 2, 01, 00, 00, 000, time.UTC),
 			testutils.NewTimePointer(time.Date(2020, 1, 2, 02, 00, 00, 000, time.UTC)),
@@ -266,11 +191,7 @@
 			testutils.NewTimePointer(time.Date(2020, 1, 1, 02, 00, 00, 000, time.UTC)),
 			testutils.NewTimePointer(time.Date(2020, 1, 1, 03, 00, 00, 000, time.UTC)),
 			proposer1.String(),
-<<<<<<< HEAD
-			govtypesv1beta1.StatusDepositPeriod.String(),
-=======
 			govtypesv1.StatusDepositPeriod.String(),
->>>>>>> 1eb66c0b
 		),
 		dbtypes.NewProposalRow(
 			2,
@@ -283,11 +204,7 @@
 			testutils.NewTimePointer(time.Date(2020, 1, 2, 02, 00, 00, 000, time.UTC)),
 			testutils.NewTimePointer(time.Date(2020, 1, 2, 03, 00, 00, 000, time.UTC)),
 			proposer2.String(),
-<<<<<<< HEAD
-			govtypesv1beta1.StatusPassed.String(),
-=======
 			govtypesv1.StatusPassed.String(),
->>>>>>> 1eb66c0b
 		),
 	}
 	for i, expect := range expected {
@@ -296,10 +213,6 @@
 }
 
 func (suite *DbTestSuite) TestBigDipperDb_GetProposal() {
-<<<<<<< HEAD
-	content := govtypesv1beta1.NewTextProposal("title", "description")
-=======
->>>>>>> 1eb66c0b
 	proposer := suite.getAccount("cosmos1z4hfrxvlgl4s8u4n5ngjcw8kdqrcv43599amxs")
 	msgAny, err := codectypes.NewAnyWithValue(&govtypesv1.MsgUpdateParams{
 		Authority: authtypes.NewModuleAddress(gov.ModuleName).String(),
@@ -319,18 +232,11 @@
 	suite.Require().NoError(err)
 	proposal := types.NewProposal(
 		1,
-<<<<<<< HEAD
-		"proposalRoute",
-		"proposalType",
-		content,
-		govtypesv1beta1.StatusDepositPeriod.String(),
-=======
 		"Proposal Title 1",
 		"Proposal Description 1",
 		"Proposal Metadata 1",
 		[]*codectypes.Any{msgAny},
 		govtypesv1.StatusDepositPeriod.String(),
->>>>>>> 1eb66c0b
 		time.Date(2020, 1, 1, 00, 00, 00, 000, time.UTC),
 		time.Date(2020, 1, 1, 01, 00, 00, 000, time.UTC),
 		testutils.NewTimePointer(time.Date(2020, 1, 1, 02, 00, 00, 000, time.UTC)),
@@ -345,23 +251,13 @@
 	var rows []dbtypes.ProposalRow
 	err = suite.database.Sqlx.Select(&rows, `SELECT * FROM proposal`)
 	suite.Require().NoError(err)
-<<<<<<< HEAD
-	suite.Require().True(proposal.Equal(stored))
-=======
 	suite.Require().Len(rows, 1)
->>>>>>> 1eb66c0b
 }
 
 func (suite *DbTestSuite) TestBigDipperDb_GetOpenProposalsIds() {
 	proposer1 := suite.getAccount("cosmos1z4hfrxvlgl4s8u4n5ngjcw8kdqrcv43599amxs")
 	proposer2 := suite.getAccount("cosmos184ma3twcfjqef6k95ne8w2hk80x2kah7vcwy4a")
 
-<<<<<<< HEAD
-	content1 := govtypesv1beta1.NewTextProposal("title", "description")
-	content2 := govtypesv1beta1.NewTextProposal("title1", "description1")
-
-=======
->>>>>>> 1eb66c0b
 	invalidProposal := types.NewProposal(
 		6,
 		"Proposal Title 6",
@@ -379,18 +275,11 @@
 	input := []types.Proposal{
 		types.NewProposal(
 			1,
-<<<<<<< HEAD
-			"proposalRoute",
-			"proposalType",
-			content1,
-			govtypesv1beta1.StatusVotingPeriod.String(),
-=======
 			"Proposal Title 2",
 			"Proposal Description 2",
 			"Proposal Metadata 2",
 			nil,
 			govtypesv1.StatusVotingPeriod.String(),
->>>>>>> 1eb66c0b
 			time.Date(2020, 1, 1, 00, 00, 00, 000, time.UTC),
 			time.Date(2020, 1, 1, 01, 00, 00, 000, time.UTC),
 			testutils.NewTimePointer(time.Date(2020, 1, 1, 02, 00, 00, 000, time.UTC)),
@@ -399,18 +288,11 @@
 		),
 		types.NewProposal(
 			2,
-<<<<<<< HEAD
-			"proposalRoute",
-			"proposalType",
-			content1,
-			govtypesv1beta1.StatusDepositPeriod.String(),
-=======
 			"Proposal Title 2",
 			"Proposal Description 2",
 			"Proposal Metadata 2",
 			nil,
 			govtypesv1.StatusDepositPeriod.String(),
->>>>>>> 1eb66c0b
 			time.Date(2020, 1, 1, 00, 00, 00, 000, time.UTC),
 			time.Date(2020, 1, 1, 01, 00, 00, 000, time.UTC),
 			testutils.NewTimePointer(time.Date(2020, 1, 1, 02, 00, 00, 000, time.UTC)),
@@ -419,18 +301,11 @@
 		),
 		types.NewProposal(
 			3,
-<<<<<<< HEAD
-			"proposalRoute1",
-			"proposalType1",
-			content2,
-			govtypesv1beta1.StatusPassed.String(),
-=======
 			"Proposal Title 3",
 			"Proposal Description 3",
 			"Proposal Metadata 3",
 			nil,
 			govtypesv1.StatusPassed.String(),
->>>>>>> 1eb66c0b
 			time.Date(2020, 1, 2, 00, 00, 00, 000, time.UTC),
 			time.Date(2020, 1, 2, 01, 00, 00, 000, time.UTC),
 			testutils.NewTimePointer(time.Date(2020, 1, 2, 02, 00, 00, 000, time.UTC)),
@@ -439,18 +314,11 @@
 		),
 		types.NewProposal(
 			5,
-<<<<<<< HEAD
-			"proposalRoute1",
-			"proposalType1",
-			content2,
-			govtypesv1beta1.StatusRejected.String(),
-=======
 			"Proposal Title 5",
 			"Proposal Description 5",
 			"Proposal Metadata 5",
 			nil,
 			govtypesv1.StatusRejected.String(),
->>>>>>> 1eb66c0b
 			time.Date(2020, 1, 2, 00, 00, 00, 000, time.UTC),
 			time.Date(2020, 1, 2, 01, 00, 00, 000, time.UTC),
 			testutils.NewTimePointer(time.Date(2020, 1, 2, 02, 00, 00, 000, time.UTC)),
@@ -478,17 +346,10 @@
 	timestamp2 := testutils.NewTimePointer(time.Date(2020, 1, 1, 01, 00, 00, 000, time.UTC))
 
 	update := types.NewProposalUpdate(
-<<<<<<< HEAD
-		proposal.ProposalID,
-		govtypesv1beta1.StatusPassed.String(),
-		time.Date(2020, 1, 1, 00, 00, 00, 000, time.UTC),
-		time.Date(2020, 1, 1, 01, 00, 00, 000, time.UTC),
-=======
 		proposal.ID,
 		govtypesv1.StatusPassed.String(),
 		timestamp1,
 		timestamp2,
->>>>>>> 1eb66c0b
 	)
 
 	err = suite.database.UpdateProposal(update)
@@ -505,11 +366,7 @@
 		timestamp1,
 		timestamp2,
 		proposer.String(),
-<<<<<<< HEAD
-		govtypesv1beta1.StatusPassed.String(),
-=======
 		govtypesv1.StatusPassed.String(),
->>>>>>> 1eb66c0b
 	)
 
 	var stored dbtypes.ProposalRow
@@ -608,11 +465,7 @@
 	err := suite.database.SaveVote(vote)
 	suite.Require().NoError(err)
 
-<<<<<<< HEAD
-	expected := dbtypes.NewVoteRow(int64(proposal.ProposalID), voter.String(), govtypesv1.OptionYes.String(), timestamp, 1)
-=======
 	expected := dbtypes.NewVoteRow(int64(proposal.ID), voter.String(), govtypesv1.OptionYes.String(), timestamp, 1)
->>>>>>> 1eb66c0b
 
 	var result []dbtypes.VoteRow
 	err = suite.database.SQL.Select(&result, `SELECT * FROM proposal_vote`)
@@ -636,11 +489,7 @@
 	err = suite.database.SaveVote(vote)
 	suite.Require().NoError(err)
 
-<<<<<<< HEAD
-	expected = dbtypes.NewVoteRow(int64(proposal.ProposalID), voter.String(), govtypesv1.OptionAbstain.String(), timestamp, 1)
-=======
 	expected = dbtypes.NewVoteRow(int64(proposal.ID), voter.String(), govtypesv1.OptionAbstain.String(), timestamp, 1)
->>>>>>> 1eb66c0b
 
 	result = []dbtypes.VoteRow{}
 	err = suite.database.Sqlx.Select(&result, `SELECT * FROM proposal_vote`)
@@ -653,11 +502,7 @@
 	err = suite.database.SaveVote(vote)
 	suite.Require().NoError(err)
 
-<<<<<<< HEAD
-	expected = dbtypes.NewVoteRow(int64(proposal.ProposalID), voter.String(), govtypesv1.OptionNoWithVeto.String(), timestamp, 2)
-=======
 	expected = dbtypes.NewVoteRow(int64(proposal.ID), voter.String(), govtypesv1.OptionNoWithVeto.String(), timestamp, 2)
->>>>>>> 1eb66c0b
 
 	result = []dbtypes.VoteRow{}
 	err = suite.database.Sqlx.Select(&result, `SELECT * FROM proposal_vote`)
