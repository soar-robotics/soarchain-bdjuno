--- conflicted
+++ resolved
@@ -18,20 +18,6 @@
     (validator_address, start_height, index_offset, jailed_until, tombstoned, missed_blocks_counter, height)
 VALUES `
 	var args []interface{}
-<<<<<<< HEAD
-	counter := 0
-	for _, info := range infos {
-		if info.ValidatorAddress != "" {
-			ii := counter * 7
-
-			stmt += fmt.Sprintf("($%d, $%d, $%d, $%d, $%d, $%d, $%d),", ii+1, ii+2, ii+3, ii+4, ii+5, ii+6, ii+7)
-			args = append(args,
-				info.ValidatorAddress, info.StartHeight, info.IndexOffset, info.JailedUntil, info.Tombstoned,
-				info.MissedBlocksCounter, info.Height,
-			)
-			counter++
-		}
-=======
 	var counter int
 	for _, info := range infos {
 		if info.ValidatorAddress == "" {
@@ -46,7 +32,6 @@
 		)
 
 		counter++
->>>>>>> 211e0a90
 	}
 	stmt = stmt[:len(stmt)-1] // Remove trailing ","
 	stmt += `
