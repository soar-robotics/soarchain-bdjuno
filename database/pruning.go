--- conflicted
+++ resolved
@@ -76,14 +76,11 @@
 	return nil
 }
 
-<<<<<<< HEAD
-=======
 func (db *Db) pruneMint(height int64) error {
 	_, err := db.SQL.Exec(`DELETE FROM inflation WHERE height = $1`, height)
 	return fmt.Errorf("error while pruning inflation: %s", err)
 }
 
->>>>>>> 1eb66c0b
 func (db *Db) pruneDistribution(height int64) error {
 	_, err := db.SQL.Exec(`DELETE FROM community_pool WHERE height = $1`, height)
 	if err != nil {
