package modules

import (
	"fmt"
	"os"

	"github.com/cosmos/cosmos-sdk/simapp"
	"github.com/tendermint/tendermint/libs/log"

	"github.com/forbole/juno/v2/modules/pruning"
	"github.com/forbole/juno/v2/modules/telemetry"

	"github.com/cosmos/cosmos-sdk/simapp/params"
	"github.com/forbole/juno/v2/node/remote"

	"github.com/forbole/bdjuno/v2/modules/history"
	"github.com/forbole/bdjuno/v2/modules/slashing"

	"github.com/cosmos/cosmos-sdk/codec"
	sdk "github.com/cosmos/cosmos-sdk/types"
	banktypes "github.com/cosmos/cosmos-sdk/x/bank/types"
	distrtypes "github.com/cosmos/cosmos-sdk/x/distribution/types"
	govtypes "github.com/cosmos/cosmos-sdk/x/gov/types"
	minttypes "github.com/cosmos/cosmos-sdk/x/mint/types"
	slashingtypes "github.com/cosmos/cosmos-sdk/x/slashing/types"
	stakingkeeper "github.com/cosmos/cosmos-sdk/x/staking/keeper"
	stakingtypes "github.com/cosmos/cosmos-sdk/x/staking/types"
	"github.com/forbole/juno/v2/node/local"

	jmodules "github.com/forbole/juno/v2/modules"
	"github.com/forbole/juno/v2/modules/messages"
	"github.com/forbole/juno/v2/modules/registrar"

	"github.com/forbole/bdjuno/v2/utils"

	nodeconfig "github.com/forbole/juno/v2/node/config"

	"github.com/forbole/bdjuno/v2/database"
	"github.com/forbole/bdjuno/v2/modules/auth"
	"github.com/forbole/bdjuno/v2/modules/bank"
	banksource "github.com/forbole/bdjuno/v2/modules/bank/source"
	localbanksource "github.com/forbole/bdjuno/v2/modules/bank/source/local"
	remotebanksource "github.com/forbole/bdjuno/v2/modules/bank/source/remote"
	"github.com/forbole/bdjuno/v2/modules/consensus"
	"github.com/forbole/bdjuno/v2/modules/distribution"
	"github.com/forbole/bdjuno/v2/modules/feegrant"

	distrsource "github.com/forbole/bdjuno/v2/modules/distribution/source"
	localdistrsource "github.com/forbole/bdjuno/v2/modules/distribution/source/local"
	remotedistrsource "github.com/forbole/bdjuno/v2/modules/distribution/source/remote"
	"github.com/forbole/bdjuno/v2/modules/gov"
	govsource "github.com/forbole/bdjuno/v2/modules/gov/source"
	localgovsource "github.com/forbole/bdjuno/v2/modules/gov/source/local"
	remotegovsource "github.com/forbole/bdjuno/v2/modules/gov/source/remote"
	"github.com/forbole/bdjuno/v2/modules/mint"
	mintsource "github.com/forbole/bdjuno/v2/modules/mint/source"
	localmintsource "github.com/forbole/bdjuno/v2/modules/mint/source/local"
	remotemintsource "github.com/forbole/bdjuno/v2/modules/mint/source/remote"
	"github.com/forbole/bdjuno/v2/modules/modules"
	"github.com/forbole/bdjuno/v2/modules/pricefeed"
	slashingsource "github.com/forbole/bdjuno/v2/modules/slashing/source"
	localslashingsource "github.com/forbole/bdjuno/v2/modules/slashing/source/local"
	remoteslashingsource "github.com/forbole/bdjuno/v2/modules/slashing/source/remote"
	"github.com/forbole/bdjuno/v2/modules/staking"
	stakingsource "github.com/forbole/bdjuno/v2/modules/staking/source"
	localstakingsource "github.com/forbole/bdjuno/v2/modules/staking/source/local"
	remotestakingsource "github.com/forbole/bdjuno/v2/modules/staking/source/remote"
)

// UniqueAddressesParser returns a wrapper around the given parser that removes all duplicated addresses
func UniqueAddressesParser(parser messages.MessageAddressesParser) messages.MessageAddressesParser {
	return func(cdc codec.Codec, msg sdk.Msg) ([]string, error) {
		addresses, err := parser(cdc, msg)
		if err != nil {
			return nil, err
		}

		return utils.RemoveDuplicateValues(addresses), nil
	}
}

// --------------------------------------------------------------------------------------------------------------------

var (
	_ registrar.Registrar = &Registrar{}
)

// Registrar represents the modules.Registrar that allows to register all modules that are supported by BigDipper
type Registrar struct {
	parser messages.MessageAddressesParser
}

// NewRegistrar allows to build a new Registrar instance
func NewRegistrar(parser messages.MessageAddressesParser) *Registrar {
	return &Registrar{
		parser: UniqueAddressesParser(parser),
	}
}

// BuildModules implements modules.Registrar
func (r *Registrar) BuildModules(ctx registrar.Context) jmodules.Modules {
	cdc := ctx.EncodingConfig.Marshaler
	db := database.Cast(ctx.Database)

	sources, err := BuildSources(ctx.JunoConfig.Node, ctx.EncodingConfig)
	if err != nil {
		panic(err)
	}

	authModule := auth.NewModule(r.parser, cdc, db)
	bankModule := bank.NewModule(r.parser, sources.BankSource, cdc, db)
	consensusModule := consensus.NewModule(db)
<<<<<<< HEAD
	distrModule := distribution.NewModule(ctx.JunoConfig, sources.DistrSource, cdc, db)
	feegrantModule := feegrant.NewModule(cdc, db)
	historyModule := history.NewModule(ctx.JunoConfig.Chain, r.parser, cdc, db)
	mintModule := mint.NewModule(sources.MintSource, cdc, db)
	slashingModule := slashing.NewModule(sources.SlashingSource, cdc, db)
	stakingModule := staking.NewModule(sources.StakingSource, slashingModule, cdc, db)
	govModule := gov.NewModule(sources.GovSource, authModule, distrModule, mintModule, slashingModule, stakingModule, cdc, db)
=======
	distrModule := distribution.NewModule(ctx.JunoConfig, sources.DistrSource, bankModule, cdc, db)
	feegrantModule := feegrant.NewModule(cdc, db)
	historyModule := history.NewModule(ctx.JunoConfig.Chain, r.parser, cdc, db)
	mintModule := mint.NewModule(sources.MintSource, cdc, db)
	slashingModule := slashing.NewModule(sources.SlashingSource, nil, cdc, db)
	stakingModule := staking.NewModule(sources.StakingSource, bankModule, distrModule, historyModule, slashingModule, cdc, db)
>>>>>>> e949bd91

	return []jmodules.Module{
		messages.NewModule(r.parser, cdc, ctx.Database),
		telemetry.NewModule(ctx.JunoConfig),
		pruning.NewModule(ctx.JunoConfig, db, ctx.Logger),

		authModule,
		bankModule,
		consensusModule,
		distrModule,
		feegrantModule,
<<<<<<< HEAD
		govModule,
=======
		gov.NewModule(sources.GovSource, authModule, bankModule, distrModule, mintModule, slashingModule, stakingModule, cdc, db),
>>>>>>> e949bd91
		historyModule,
		mint.NewModule(sources.MintSource, cdc, db),
		modules.NewModule(ctx.JunoConfig.Chain, db),
		pricefeed.NewModule(ctx.JunoConfig, historyModule, cdc, db),
		slashing.NewModule(sources.SlashingSource, cdc, db),
		stakingModule,
	}
}

type Sources struct {
	BankSource     banksource.Source
	DistrSource    distrsource.Source
	GovSource      govsource.Source
	MintSource     mintsource.Source
	SlashingSource slashingsource.Source
	StakingSource  stakingsource.Source
}

func BuildSources(nodeCfg nodeconfig.Config, encodingConfig *params.EncodingConfig) (*Sources, error) {
	switch cfg := nodeCfg.Details.(type) {
	case *remote.Details:
		return buildRemoteSources(cfg)
	case *local.Details:
		return buildLocalSources(cfg, encodingConfig)

	default:
		return nil, fmt.Errorf("invalid configuration type: %T", cfg)
	}
}

func buildLocalSources(cfg *local.Details, encodingConfig *params.EncodingConfig) (*Sources, error) {
	source, err := local.NewSource(cfg.Home, encodingConfig)
	if err != nil {
		return nil, err
	}

	app := simapp.NewSimApp(
		log.NewTMLogger(log.NewSyncWriter(os.Stdout)), source.StoreDB, nil, true, map[int64]bool{},
		cfg.Home, 0, simapp.MakeTestEncodingConfig(), simapp.EmptyAppOptions{},
	)

	sources := &Sources{
		BankSource:     localbanksource.NewSource(source, banktypes.QueryServer(app.BankKeeper)),
		DistrSource:    localdistrsource.NewSource(source, distrtypes.QueryServer(app.DistrKeeper)),
		GovSource:      localgovsource.NewSource(source, govtypes.QueryServer(app.GovKeeper)),
		MintSource:     localmintsource.NewSource(source, minttypes.QueryServer(app.MintKeeper)),
		SlashingSource: localslashingsource.NewSource(source, slashingtypes.QueryServer(app.SlashingKeeper)),
		StakingSource:  localstakingsource.NewSource(source, stakingkeeper.Querier{Keeper: app.StakingKeeper}),
	}

	// Mount and initialize the stores
	err = source.MountKVStores(app, "keys")
	if err != nil {
		return nil, err
	}

	err = source.MountTransientStores(app, "tkeys")
	if err != nil {
		return nil, err
	}

	err = source.MountMemoryStores(app, "memKeys")
	if err != nil {
		return nil, err
	}

	err = source.InitStores()
	if err != nil {
		return nil, err
	}

	return sources, nil
}

func buildRemoteSources(cfg *remote.Details) (*Sources, error) {
	source, err := remote.NewSource(cfg.GRPC)
	if err != nil {
		return nil, fmt.Errorf("error while creating remote source: %s", err)
	}

	return &Sources{
		BankSource:     remotebanksource.NewSource(source, banktypes.NewQueryClient(source.GrpcConn)),
		DistrSource:    remotedistrsource.NewSource(source, distrtypes.NewQueryClient(source.GrpcConn)),
		GovSource:      remotegovsource.NewSource(source, govtypes.NewQueryClient(source.GrpcConn)),
		MintSource:     remotemintsource.NewSource(source, minttypes.NewQueryClient(source.GrpcConn)),
		SlashingSource: remoteslashingsource.NewSource(source, slashingtypes.NewQueryClient(source.GrpcConn)),
		StakingSource:  remotestakingsource.NewSource(source, stakingtypes.NewQueryClient(source.GrpcConn)),
	}, nil
}<|MERGE_RESOLUTION|>--- conflicted
+++ resolved
@@ -110,7 +110,6 @@
 	authModule := auth.NewModule(r.parser, cdc, db)
 	bankModule := bank.NewModule(r.parser, sources.BankSource, cdc, db)
 	consensusModule := consensus.NewModule(db)
-<<<<<<< HEAD
 	distrModule := distribution.NewModule(ctx.JunoConfig, sources.DistrSource, cdc, db)
 	feegrantModule := feegrant.NewModule(cdc, db)
 	historyModule := history.NewModule(ctx.JunoConfig.Chain, r.parser, cdc, db)
@@ -118,14 +117,6 @@
 	slashingModule := slashing.NewModule(sources.SlashingSource, cdc, db)
 	stakingModule := staking.NewModule(sources.StakingSource, slashingModule, cdc, db)
 	govModule := gov.NewModule(sources.GovSource, authModule, distrModule, mintModule, slashingModule, stakingModule, cdc, db)
-=======
-	distrModule := distribution.NewModule(ctx.JunoConfig, sources.DistrSource, bankModule, cdc, db)
-	feegrantModule := feegrant.NewModule(cdc, db)
-	historyModule := history.NewModule(ctx.JunoConfig.Chain, r.parser, cdc, db)
-	mintModule := mint.NewModule(sources.MintSource, cdc, db)
-	slashingModule := slashing.NewModule(sources.SlashingSource, nil, cdc, db)
-	stakingModule := staking.NewModule(sources.StakingSource, bankModule, distrModule, historyModule, slashingModule, cdc, db)
->>>>>>> e949bd91
 
 	return []jmodules.Module{
 		messages.NewModule(r.parser, cdc, ctx.Database),
@@ -137,16 +128,12 @@
 		consensusModule,
 		distrModule,
 		feegrantModule,
-<<<<<<< HEAD
 		govModule,
-=======
-		gov.NewModule(sources.GovSource, authModule, bankModule, distrModule, mintModule, slashingModule, stakingModule, cdc, db),
->>>>>>> e949bd91
 		historyModule,
-		mint.NewModule(sources.MintSource, cdc, db),
+		mintModule,
 		modules.NewModule(ctx.JunoConfig.Chain, db),
 		pricefeed.NewModule(ctx.JunoConfig, historyModule, cdc, db),
-		slashing.NewModule(sources.SlashingSource, cdc, db),
+		slashingModule,
 		stakingModule,
 	}
 }
