package modules

import (
	"fmt"
	"os"

	"github.com/cosmos/cosmos-sdk/simapp"
	"github.com/tendermint/tendermint/libs/log"

	"github.com/forbole/juno/v2/modules/pruning"
	"github.com/forbole/juno/v2/modules/telemetry"

	"github.com/cosmos/cosmos-sdk/simapp/params"
	"github.com/forbole/juno/v2/node/remote"

	"github.com/forbole/bdjuno/v2/modules/history"
	"github.com/forbole/bdjuno/v2/modules/slashing"

	"github.com/cosmos/cosmos-sdk/codec"
	sdk "github.com/cosmos/cosmos-sdk/types"
	banktypes "github.com/cosmos/cosmos-sdk/x/bank/types"
	distrtypes "github.com/cosmos/cosmos-sdk/x/distribution/types"
	govtypes "github.com/cosmos/cosmos-sdk/x/gov/types"
	minttypes "github.com/cosmos/cosmos-sdk/x/mint/types"
	slashingtypes "github.com/cosmos/cosmos-sdk/x/slashing/types"
	stakingkeeper "github.com/cosmos/cosmos-sdk/x/staking/keeper"
	stakingtypes "github.com/cosmos/cosmos-sdk/x/staking/types"
	"github.com/forbole/juno/v2/node/local"

	jmodules "github.com/forbole/juno/v2/modules"
	"github.com/forbole/juno/v2/modules/messages"
	"github.com/forbole/juno/v2/modules/registrar"

	"github.com/forbole/bdjuno/v2/utils"

	nodeconfig "github.com/forbole/juno/v2/node/config"

	"github.com/forbole/bdjuno/v2/database"
	"github.com/forbole/bdjuno/v2/modules/auth"
	"github.com/forbole/bdjuno/v2/modules/bank"
	banksource "github.com/forbole/bdjuno/v2/modules/bank/source"
	localbanksource "github.com/forbole/bdjuno/v2/modules/bank/source/local"
	remotebanksource "github.com/forbole/bdjuno/v2/modules/bank/source/remote"
	"github.com/forbole/bdjuno/v2/modules/consensus"
	"github.com/forbole/bdjuno/v2/modules/distribution"
	"github.com/forbole/bdjuno/v2/modules/feegrant"

	distrsource "github.com/forbole/bdjuno/v2/modules/distribution/source"
	localdistrsource "github.com/forbole/bdjuno/v2/modules/distribution/source/local"
	remotedistrsource "github.com/forbole/bdjuno/v2/modules/distribution/source/remote"
	"github.com/forbole/bdjuno/v2/modules/gov"
	govsource "github.com/forbole/bdjuno/v2/modules/gov/source"
	localgovsource "github.com/forbole/bdjuno/v2/modules/gov/source/local"
	remotegovsource "github.com/forbole/bdjuno/v2/modules/gov/source/remote"
	"github.com/forbole/bdjuno/v2/modules/mint"
	mintsource "github.com/forbole/bdjuno/v2/modules/mint/source"
	localmintsource "github.com/forbole/bdjuno/v2/modules/mint/source/local"
	remotemintsource "github.com/forbole/bdjuno/v2/modules/mint/source/remote"
	"github.com/forbole/bdjuno/v2/modules/modules"
	"github.com/forbole/bdjuno/v2/modules/pricefeed"
	slashingsource "github.com/forbole/bdjuno/v2/modules/slashing/source"
	localslashingsource "github.com/forbole/bdjuno/v2/modules/slashing/source/local"
	remoteslashingsource "github.com/forbole/bdjuno/v2/modules/slashing/source/remote"
	"github.com/forbole/bdjuno/v2/modules/staking"
	stakingsource "github.com/forbole/bdjuno/v2/modules/staking/source"
	localstakingsource "github.com/forbole/bdjuno/v2/modules/staking/source/local"
	remotestakingsource "github.com/forbole/bdjuno/v2/modules/staking/source/remote"
)

// UniqueAddressesParser returns a wrapper around the given parser that removes all duplicated addresses
func UniqueAddressesParser(parser messages.MessageAddressesParser) messages.MessageAddressesParser {
	return func(cdc codec.Codec, msg sdk.Msg) ([]string, error) {
		addresses, err := parser(cdc, msg)
		if err != nil {
			return nil, err
		}

		return utils.RemoveDuplicateValues(addresses), nil
	}
}

// --------------------------------------------------------------------------------------------------------------------

var (
	_ registrar.Registrar = &Registrar{}
)

// Registrar represents the modules.Registrar that allows to register all modules that are supported by BigDipper
type Registrar struct {
	parser messages.MessageAddressesParser
}

// NewRegistrar allows to build a new Registrar instance
func NewRegistrar(parser messages.MessageAddressesParser) *Registrar {
	return &Registrar{
		parser: UniqueAddressesParser(parser),
	}
}

// BuildModules implements modules.Registrar
func (r *Registrar) BuildModules(ctx registrar.Context) jmodules.Modules {
	cdc := ctx.EncodingConfig.Marshaler
	db := database.Cast(ctx.Database)

	sources, err := BuildSources(ctx.JunoConfig.Node, ctx.EncodingConfig)
	if err != nil {
		panic(err)
	}

	authModule := auth.NewModule(r.parser, cdc, db)
	bankModule := bank.NewModule(r.parser, sources.BankSource, cdc, db)
	consensusModule := consensus.NewModule(db)
	distrModule := distribution.NewModule(ctx.JunoConfig, sources.DistrSource, bankModule, cdc, db)
	feegrantModule := feegrant.NewModule(cdc, db)
	historyModule := history.NewModule(ctx.JunoConfig.Chain, r.parser, cdc, db)
	mintModule := mint.NewModule(sources.MintSource, cdc, db)
	slashingModule := slashing.NewModule(sources.SlashingSource, nil, cdc, db)
	stakingModule := staking.NewModule(sources.StakingSource, bankModule, distrModule, historyModule, slashingModule, cdc, db)
	govModule := gov.NewModule(sources.GovSource, authModule, bankModule, distrModule, mintModule, slashingModule, stakingModule, cdc, db)

	return []jmodules.Module{
		messages.NewModule(r.parser, cdc, ctx.Database),
		telemetry.NewModule(ctx.JunoConfig),
		pruning.NewModule(ctx.JunoConfig, db, ctx.Logger),

		authModule,
		bankModule,
		consensusModule,
		distrModule,
<<<<<<< HEAD
		feegrantModule,
		gov.NewModule(sources.GovSource, authModule, bankModule, distrModule, mintModule, slashingModule, stakingModule, cdc, db),
=======
		govModule,
>>>>>>> 51fde168
		historyModule,
		mint.NewModule(sources.MintSource, cdc, db),
		modules.NewModule(ctx.JunoConfig.Chain, db),
		pricefeed.NewModule(ctx.JunoConfig, historyModule, cdc, db),
		slashing.NewModule(sources.SlashingSource, stakingModule, cdc, db),
		stakingModule,
	}
}

type Sources struct {
	BankSource     banksource.Source
	DistrSource    distrsource.Source
	GovSource      govsource.Source
	MintSource     mintsource.Source
	SlashingSource slashingsource.Source
	StakingSource  stakingsource.Source
}

func BuildSources(nodeCfg nodeconfig.Config, encodingConfig *params.EncodingConfig) (*Sources, error) {
	switch cfg := nodeCfg.Details.(type) {
	case *remote.Details:
		return buildRemoteSources(cfg)
	case *local.Details:
		return buildLocalSources(cfg, encodingConfig)

	default:
		return nil, fmt.Errorf("invalid configuration type: %T", cfg)
	}
}

func buildLocalSources(cfg *local.Details, encodingConfig *params.EncodingConfig) (*Sources, error) {
	source, err := local.NewSource(cfg.Home, encodingConfig)
	if err != nil {
		return nil, err
	}

	app := simapp.NewSimApp(
		log.NewTMLogger(log.NewSyncWriter(os.Stdout)), source.StoreDB, nil, true, map[int64]bool{},
		cfg.Home, 0, simapp.MakeTestEncodingConfig(), simapp.EmptyAppOptions{},
	)

	return &Sources{
		BankSource:     localbanksource.NewSource(source, banktypes.QueryServer(app.BankKeeper)),
		DistrSource:    localdistrsource.NewSource(source, distrtypes.QueryServer(app.DistrKeeper)),
		GovSource:      localgovsource.NewSource(source, govtypes.QueryServer(app.GovKeeper)),
		MintSource:     localmintsource.NewSource(source, minttypes.QueryServer(app.MintKeeper)),
		SlashingSource: localslashingsource.NewSource(source, slashingtypes.QueryServer(app.SlashingKeeper)),
		StakingSource:  localstakingsource.NewSource(source, stakingkeeper.Querier{Keeper: app.StakingKeeper}),
	}, nil
}

func buildRemoteSources(cfg *remote.Details) (*Sources, error) {
	source, err := remote.NewSource(cfg.GRPC)
	if err != nil {
		return nil, fmt.Errorf("error while creating remote source: %s", err)
	}

	return &Sources{
		BankSource:     remotebanksource.NewSource(source, banktypes.NewQueryClient(source.GrpcConn)),
		DistrSource:    remotedistrsource.NewSource(source, distrtypes.NewQueryClient(source.GrpcConn)),
		GovSource:      remotegovsource.NewSource(source, govtypes.NewQueryClient(source.GrpcConn)),
		MintSource:     remotemintsource.NewSource(source, minttypes.NewQueryClient(source.GrpcConn)),
		SlashingSource: remoteslashingsource.NewSource(source, slashingtypes.NewQueryClient(source.GrpcConn)),
		StakingSource:  remotestakingsource.NewSource(source, stakingtypes.NewQueryClient(source.GrpcConn)),
	}, nil
}<|MERGE_RESOLUTION|>--- conflicted
+++ resolved
@@ -127,12 +127,8 @@
 		bankModule,
 		consensusModule,
 		distrModule,
-<<<<<<< HEAD
 		feegrantModule,
-		gov.NewModule(sources.GovSource, authModule, bankModule, distrModule, mintModule, slashingModule, stakingModule, cdc, db),
-=======
 		govModule,
->>>>>>> 51fde168
 		historyModule,
 		mint.NewModule(sources.MintSource, cdc, db),
 		modules.NewModule(ctx.JunoConfig.Chain, db),
