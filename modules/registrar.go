--- conflicted
+++ resolved
@@ -106,11 +106,7 @@
 		pricefeed.NewModule(ctx.JunoConfig, cdc, db),
 		slashingModule,
 		stakingModule,
-<<<<<<< HEAD
-
 		oracle.NewModule(sources.OracleSource, db),
-=======
 		upgradeModule,
->>>>>>> eedd9f61
 	}
 }