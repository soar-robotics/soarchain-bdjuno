--- conflicted
+++ resolved
@@ -180,28 +180,14 @@
 		bandapp.MakeEncodingConfig(), simapp.EmptyAppOptions{}, false, 0,
 	)
 
-<<<<<<< HEAD
-	// Initialize the stores
-	err = source.InitStores()
-	if err != nil {
-		return nil, err
-	}
-
-	return &Sources{
-=======
 	sources := &Sources{
->>>>>>> c93f0249
 		BankSource:     localbanksource.NewSource(source, banktypes.QueryServer(app.BankKeeper)),
 		DistrSource:    localdistrsource.NewSource(source, distrtypes.QueryServer(app.DistrKeeper)),
 		GovSource:      localgovsource.NewSource(source, govtypes.QueryServer(app.GovKeeper)),
 		MintSource:     localmintsource.NewSource(source, minttypes.QueryServer(app.MintKeeper)),
+		OracleSource:   localoraclesource.NewSource(source, oraclekeeper.Querier{Keeper: app.OracleKeeper}),
 		SlashingSource: localslashingsource.NewSource(source, slashingtypes.QueryServer(app.SlashingKeeper)),
 		StakingSource:  localstakingsource.NewSource(source, stakingkeeper.Querier{Keeper: app.StakingKeeper}),
-<<<<<<< HEAD
-
-		OracleSource: localoraclesource.NewSource(source, oraclekeeper.Querier{Keeper: app.OracleKeeper}),
-	}, nil
-=======
 	}
 
 	// Mount and initialize the stores
@@ -226,7 +212,6 @@
 	}
 
 	return sources, nil
->>>>>>> c93f0249
 }
 
 func buildRemoteSources(cfg *remote.Details) (*Sources, error) {
