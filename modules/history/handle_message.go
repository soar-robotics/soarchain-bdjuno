--- conflicted
+++ resolved
@@ -18,16 +18,13 @@
 )
 
 // HandleMsg handles any message updating the involved accounts
-<<<<<<< HEAD
-func HandleMsg(msg sdk.Msg, getAddresses messages.MessageAddressesParser, cdc codec.Codec, db *database.Db) error {
-=======
-func HandleMsg(tx *juno.Tx, msg sdk.Msg, getAddresses messages.MessageAddressesParser, cdc codec.Marshaler, db *database.Db) error {
-	timestamp, err := time.Parse(time.RFC3339, tx.Timestamp)
-	if err != nil {
-		return err
-	}
+func HandleMsg
+(msg sdk.Msg, getAddresses messages.MessageAddressesParser, cdc codec.Codec, db *database.Db) error {
+timestamp, err := time.Parse(time.RFC3339, tx.Timestamp)
+if err != nil {
+return err
+}
 
->>>>>>> 1f44f477
 	addresses, err := getAddresses(cdc, msg)
 	if err != nil {
 		return fmt.Errorf("error while getting accounts after message of type %s", proto.MessageName(msg))
