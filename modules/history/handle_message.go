--- conflicted
+++ resolved
@@ -4,13 +4,9 @@
 	"fmt"
 	"time"
 
-<<<<<<< HEAD
 	"github.com/gogo/protobuf/proto"
 
-	juno "github.com/desmos-labs/juno/v2/types"
-=======
 	juno "github.com/forbole/juno/v2/types"
->>>>>>> f619ac3a
 
 	sdk "github.com/cosmos/cosmos-sdk/types"
 
