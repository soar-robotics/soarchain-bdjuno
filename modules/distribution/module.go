package distribution

import (
	"github.com/cosmos/cosmos-sdk/codec"
	"github.com/forbole/juno/v2/types/config"

	distrsource "github.com/forbole/bdjuno/v2/modules/distribution/source"

	"github.com/forbole/juno/v2/modules"

	"github.com/forbole/bdjuno/v2/database"
)

var (
	_ modules.Module                     = &Module{}
	_ modules.GenesisModule              = &Module{}
	_ modules.AdditionalOperationsModule = &Module{}
	_ modules.PeriodicOperationsModule   = &Module{}
	_ modules.MessageModule              = &Module{}
)

// Module represents the x/distr module
type Module struct {
	cdc        codec.Codec
	cfg        *Config
	db         *database.Db
	source     distrsource.Source
}

// NewModule returns a new Module instance
<<<<<<< HEAD
func NewModule(cfg config.Config, source distrsource.Source, bankModule BankModule, cdc codec.Codec, db *database.Db) *Module {
=======
func NewModule(cfg config.Config, source distrsource.Source, cdc codec.Marshaler, db *database.Db) *Module {
>>>>>>> 184894f4
	distrCfg, err := ParseConfig(cfg.GetBytes())
	if err != nil {
		panic(err)
	}

	return &Module{
		cdc:        cdc,
		cfg:        distrCfg,
		db:         db,
		source:     source,
	}
}

// Name implements modules.Module
func (m *Module) Name() string {
	return "distribution"
}<|MERGE_RESOLUTION|>--- conflicted
+++ resolved
@@ -21,28 +21,24 @@
 
 // Module represents the x/distr module
 type Module struct {
-	cdc        codec.Codec
-	cfg        *Config
-	db         *database.Db
-	source     distrsource.Source
+	cdc    codec.Codec
+	cfg    *Config
+	db     *database.Db
+	source distrsource.Source
 }
 
 // NewModule returns a new Module instance
-<<<<<<< HEAD
-func NewModule(cfg config.Config, source distrsource.Source, bankModule BankModule, cdc codec.Codec, db *database.Db) *Module {
-=======
-func NewModule(cfg config.Config, source distrsource.Source, cdc codec.Marshaler, db *database.Db) *Module {
->>>>>>> 184894f4
+func NewModule(cfg config.Config, source distrsource.Source, cdc codec.Codec, db *database.Db) *Module {
 	distrCfg, err := ParseConfig(cfg.GetBytes())
 	if err != nil {
 		panic(err)
 	}
 
 	return &Module{
-		cdc:        cdc,
-		cfg:        distrCfg,
-		db:         db,
-		source:     source,
+		cdc:    cdc,
+		cfg:    distrCfg,
+		db:     db,
+		source: source,
 	}
 }
 
