--- conflicted
+++ resolved
@@ -1,10 +1,6 @@
 package distribution
 
 import (
-<<<<<<< HEAD
-
-=======
->>>>>>> 5809de0b
 	sdk "github.com/cosmos/cosmos-sdk/types"
 	juno "github.com/forbole/juno/v2/types"
 
@@ -20,9 +16,5 @@
 	if _, ok := msg.(*distrtypes.MsgFundCommunityPool); ok {
 		return m.updateCommunityPool(tx.Height)
 	}
-<<<<<<< HEAD
-	return nil 
-=======
 	return nil
->>>>>>> 5809de0b
 }