--- conflicted
+++ resolved
@@ -2,26 +2,16 @@
 
 import (
 	sdk "github.com/cosmos/cosmos-sdk/types"
-<<<<<<< HEAD
-	"github.com/desmos-labs/juno/modules/messages"
-=======
 	juno "github.com/desmos-labs/juno/v2/types"
->>>>>>> f5f78b1b
 	"github.com/gogo/protobuf/proto"
 	"github.com/rs/zerolog/log"
 
 	"github.com/forbole/bdjuno/v2/modules/utils"
 )
 
-<<<<<<< HEAD
-// HandleMsg handles any message updating the involved accounts
-func HandleMsg(msg sdk.Msg, getAddresses messages.MessageAddressesParser, cdc codec.Codec, db *database.Db) error {
-	addresses, err := getAddresses(cdc, msg)
-=======
 // HandleMsg implements modules.MessageModule
 func (m *Module) HandleMsg(_ int, msg sdk.Msg, tx *juno.Tx) error {
 	addresses, err := m.messagesParser(m.cdc, msg)
->>>>>>> f5f78b1b
 	if err != nil {
 		log.Error().Str("module", "auth").Err(err).
 			Str("operation", "refresh account").
