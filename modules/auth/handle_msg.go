package auth

import (
	"fmt"
	"time"

	sdk "github.com/cosmos/cosmos-sdk/types"
	juno "github.com/forbole/juno/v2/types"
	"github.com/gogo/protobuf/proto"
	"github.com/rs/zerolog/log"

	authttypes "github.com/cosmos/cosmos-sdk/x/auth/types"
	vestingtypes "github.com/cosmos/cosmos-sdk/x/auth/vesting/types"

	"github.com/forbole/bdjuno/v2/modules/utils"
	"github.com/forbole/bdjuno/v2/types"
)

// HandleMsg implements modules.MessageModule
func (m *Module) HandleMsg(_ int, msg sdk.Msg, tx *juno.Tx) error {
	addresses, err := m.messagesParser(m.cdc, msg)
	if err != nil {
		log.Error().Str("module", "auth").Err(err).
			Str("operation", "refresh account").
			Msgf("error while refreshing accounts after message of type %s", proto.MessageName(msg))
<<<<<<< HEAD
=======
	}

	if cosmosMsg, ok := msg.(*vestingtypes.MsgCreateVestingAccount); ok {
		// Store tx timestamp as start_time of the created vesting account
		timestamp, err := time.Parse(time.RFC3339, tx.Timestamp)
		if err != nil {
			return fmt.Errorf("error while parsing time: %s", err)
		}

		err = m.handleMsgCreateVestingAccount(cosmosMsg, timestamp)
		if err != nil {
			return fmt.Errorf("error while handling MsgCreateVestingAccount %s", err)
		}
>>>>>>> 55d4b151
	}

	return m.RefreshAccounts(tx.Height, utils.FilterNonAccountAddresses(addresses))
}

func (m *Module) handleMsgCreateVestingAccount(msg *vestingtypes.MsgCreateVestingAccount, txTimestamp time.Time) error {

	accAddress, err := sdk.AccAddressFromBech32(msg.ToAddress)
	if err != nil {
		return fmt.Errorf("error while converting account address %s", err)
	}

	// store account in database
	err = m.db.SaveAccounts([]types.Account{types.NewAccount(accAddress.String())})
	if err != nil {
		return fmt.Errorf("error while storing vesting account: %s", err)
	}

	bva := vestingtypes.NewBaseVestingAccount(
		authttypes.NewBaseAccountWithAddress(accAddress), msg.Amount, msg.EndTime,
	)
	err = m.db.StoreBaseVestingAccountFromMsg(bva, txTimestamp)
	if err != nil {
		return fmt.Errorf("error while storing base vesting account from msg %s", err)
	}
	return nil
}<|MERGE_RESOLUTION|>--- conflicted
+++ resolved
@@ -23,8 +23,6 @@
 		log.Error().Str("module", "auth").Err(err).
 			Str("operation", "refresh account").
 			Msgf("error while refreshing accounts after message of type %s", proto.MessageName(msg))
-<<<<<<< HEAD
-=======
 	}
 
 	if cosmosMsg, ok := msg.(*vestingtypes.MsgCreateVestingAccount); ok {
@@ -38,7 +36,6 @@
 		if err != nil {
 			return fmt.Errorf("error while handling MsgCreateVestingAccount %s", err)
 		}
->>>>>>> 55d4b151
 	}
 
 	return m.RefreshAccounts(tx.Height, utils.FilterNonAccountAddresses(addresses))
