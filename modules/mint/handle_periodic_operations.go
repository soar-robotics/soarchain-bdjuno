--- conflicted
+++ resolved
@@ -5,7 +5,7 @@
 	"math/big"
 	"strconv"
 
-	"github.com/forbole/bdjuno/v2/modules/utils"
+	"github.com/forbole/bdjuno/v3/modules/utils"
 	"github.com/go-co-op/gocron"
 	"github.com/rs/zerolog/log"
 )
@@ -24,14 +24,9 @@
 	return nil
 }
 
-<<<<<<< HEAD
-// updateInflation caluclates current inflation value and stores it in database
-func (m *Module) updateInflation() error {
-=======
 // updateInflation fetches from the REST APIs the latest value for the
 // inflation, and saves it inside the database.
 func (m *Module) UpdateInflation() error {
->>>>>>> 2a3e297d
 	log.Debug().
 		Str("module", "mint").
 		Str("operation", "inflation").
