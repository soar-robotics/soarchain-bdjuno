--- conflicted
+++ resolved
@@ -1,15 +1,11 @@
 package mint
 
 import (
-<<<<<<< HEAD
 	"fmt"
 	"math/big"
 	"strconv"
-=======
+
 	"github.com/forbole/bdjuno/v4/modules/utils"
->>>>>>> 16aad0d7
-
-	"github.com/forbole/bdjuno/v3/modules/utils"
 	"github.com/go-co-op/gocron"
 	"github.com/rs/zerolog/log"
 )
