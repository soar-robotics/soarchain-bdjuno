package pricefeed

import (
	"github.com/cosmos/cosmos-sdk/codec"
	"github.com/forbole/juno/v3/types/config"

	"github.com/forbole/bdjuno/v3/database"

	"github.com/forbole/juno/v3/modules"
)

var (
	_ modules.Module                     = &Module{}
	_ modules.AdditionalOperationsModule = &Module{}
	_ modules.PeriodicOperationsModule   = &Module{}
)

// Module represents the module that allows to get the token prices
type Module struct {
	cfg *Config
	cdc codec.Codec
	db  *database.Db
}

// NewModule returns a new Module instance
func NewModule(cfg config.Config, cdc codec.Codec, db *database.Db) *Module {
<<<<<<< HEAD
	pricefeedCfg, err := ParseConfig(cfg.GetBytes())
=======
	bz, err := cfg.GetBytes()
	if err != nil {
		panic(err)
	}

	pricefeedCfg, err := ParseConfig(bz)
>>>>>>> 682c861e
	if err != nil {
		panic(err)
	}

	return &Module{
		cfg: pricefeedCfg,
		cdc: cdc,
		db:  db,
	}
}

// Name implements modules.Module
func (m *Module) Name() string {
	return "pricefeed"
}<|MERGE_RESOLUTION|>--- conflicted
+++ resolved
@@ -24,16 +24,12 @@
 
 // NewModule returns a new Module instance
 func NewModule(cfg config.Config, cdc codec.Codec, db *database.Db) *Module {
-<<<<<<< HEAD
-	pricefeedCfg, err := ParseConfig(cfg.GetBytes())
-=======
 	bz, err := cfg.GetBytes()
 	if err != nil {
 		panic(err)
 	}
 
 	pricefeedCfg, err := ParseConfig(bz)
->>>>>>> 682c861e
 	if err != nil {
 		panic(err)
 	}
