--- conflicted
+++ resolved
@@ -17,24 +17,13 @@
 
 // Module represents the module that allows to get the token prices
 type Module struct {
-<<<<<<< HEAD
 	cfg *Config
-	cdc codec.Marshaler
+	cdc codec.Codec
 	db  *database.Db
 }
 
 // NewModule returns a new Module instance
-func NewModule(cfg config.Config, cdc codec.Marshaler, db *database.Db) *Module {
-=======
-	cfg           *Config
-	cdc           codec.Codec
-	db            *database.Db
-	historyModule HistoryModule
-}
-
-// NewModule returns a new Module instance
-func NewModule(cfg config.Config, historyModule HistoryModule, cdc codec.Codec, db *database.Db) *Module {
->>>>>>> eeb49758
+func NewModule(cfg config.Config, cdc codec.Codec, db *database.Db) *Module {
 	pricefeedCfg, err := ParseConfig(cfg.GetBytes())
 	if err != nil {
 		panic(err)
