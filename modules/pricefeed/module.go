package pricefeed

import (
	"github.com/cosmos/cosmos-sdk/codec"
	"github.com/forbole/juno/v3/types/config"

	"github.com/forbole/bdjuno/v2/database"

	"github.com/forbole/juno/v3/modules"
)

var (
	_ modules.Module                     = &Module{}
	_ modules.AdditionalOperationsModule = &Module{}
	_ modules.PeriodicOperationsModule   = &Module{}
)

// Module represents the module that allows to get the token prices
type Module struct {
<<<<<<< HEAD
	cfg           *Config
	cdc           codec.Codec
	db            *database.Db
	historyModule HistoryModule
}

// NewModule returns a new Module instance
func NewModule(cfg config.Config, historyModule HistoryModule, cdc codec.Codec, db *database.Db) *Module {
=======
	cfg *Config
	cdc codec.Marshaler
	db  *database.Db
}

// NewModule returns a new Module instance
func NewModule(cfg config.Config, cdc codec.Marshaler, db *database.Db) *Module {
>>>>>>> 24f726ad
	pricefeedCfg, err := ParseConfig(cfg.GetBytes())
	if err != nil {
		panic(err)
	}

	return &Module{
		cfg: pricefeedCfg,
		cdc: cdc,
		db:  db,
	}
}

// Name implements modules.Module
func (m *Module) Name() string {
	return "pricefeed"
}<|MERGE_RESOLUTION|>--- conflicted
+++ resolved
@@ -17,16 +17,6 @@
 
 // Module represents the module that allows to get the token prices
 type Module struct {
-<<<<<<< HEAD
-	cfg           *Config
-	cdc           codec.Codec
-	db            *database.Db
-	historyModule HistoryModule
-}
-
-// NewModule returns a new Module instance
-func NewModule(cfg config.Config, historyModule HistoryModule, cdc codec.Codec, db *database.Db) *Module {
-=======
 	cfg *Config
 	cdc codec.Marshaler
 	db  *database.Db
@@ -34,7 +24,6 @@
 
 // NewModule returns a new Module instance
 func NewModule(cfg config.Config, cdc codec.Marshaler, db *database.Db) *Module {
->>>>>>> 24f726ad
 	pricefeedCfg, err := ParseConfig(cfg.GetBytes())
 	if err != nil {
 		panic(err)
