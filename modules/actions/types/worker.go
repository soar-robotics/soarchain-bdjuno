--- conflicted
+++ resolved
@@ -94,24 +94,15 @@
 }
 
 // Start starts the worker
-<<<<<<< HEAD
-func (w *ActionsWorker) Start(port uint) {
-	server := &http.Server{
-		Addr:              fmt.Sprintf(":%d", port),
-=======
 func (w *ActionsWorker) Start(host string, port uint) {
 	server := &http.Server{
 		Addr:              fmt.Sprintf("%s:%d", host, port),
->>>>>>> 4f4508a2
 		Handler:           w.mux,
 		ReadHeaderTimeout: 3 * time.Second,
 	}
 
 	err := server.ListenAndServe()
-<<<<<<< HEAD
-=======
 
->>>>>>> 4f4508a2
 	if err != nil {
 		panic(err)
 	}
