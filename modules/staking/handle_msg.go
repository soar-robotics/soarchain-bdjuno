package staking

import (
	"fmt"

	"github.com/forbole/bdjuno/v2/types"

	stakingtypes "github.com/cosmos/cosmos-sdk/x/staking/types"

	sdk "github.com/cosmos/cosmos-sdk/types"
	juno "github.com/desmos-labs/juno/v2/types"
)

<<<<<<< HEAD
// HandleMsg allows to handle the different utils related to the staking module
func HandleMsg(
	tx *juno.Tx, index int, msg sdk.Msg,
	stakingClient stakingtypes.QueryClient, distrClient distrtypes.QueryClient,
	cdc codec.Codec, db *database.Db,
) error {
=======
// HandleMsg implements MessageModule
func (m *Module) HandleMsg(index int, msg sdk.Msg, tx *juno.Tx) error {
>>>>>>> 39e83e90
	if len(tx.Logs) == 0 {
		return nil
	}

	switch cosmosMsg := msg.(type) {
	case *stakingtypes.MsgCreateValidator:
		return m.handleMsgCreateValidator(tx.Height, cosmosMsg)

	case *stakingtypes.MsgEditValidator:
		return m.handleEditValidator(tx.Height, cosmosMsg)

	case *stakingtypes.MsgDelegate:
		return m.storeDelegationFromMessage(tx.Height, cosmosMsg)

	case *stakingtypes.MsgBeginRedelegate:
		return m.handleMsgBeginRedelegate(tx, index, cosmosMsg)

	case *stakingtypes.MsgUndelegate:
		return m.handleMsgUndelegate(tx, index, cosmosMsg)
	}

	return nil
}

// ---------------------------------------------------------------------------------------------------------------------

// handleMsgCreateValidator handles properly a MsgCreateValidator instance by
// saving into the database all the data associated to such validator
<<<<<<< HEAD
func handleMsgCreateValidator(
	height int64, msg *stakingtypes.MsgCreateValidator, cdc codec.Codec, db *database.Db,
) error {
	err := stakingutils.StoreValidatorFromMsgCreateValidator(height, msg, cdc, db)
=======
func (m *Module) handleMsgCreateValidator(height int64, msg *stakingtypes.MsgCreateValidator) error {
	err := m.storeValidatorFromMsgCreateValidator(height, msg)
>>>>>>> 39e83e90
	if err != nil {
		return fmt.Errorf("error while storing validator from MsgCreateValidator: %s", err)
	}

	// Save validator description
	description, err := m.convertValidatorDescription(height, msg.ValidatorAddress, msg.Description)
	if err != nil {
		return fmt.Errorf("error while converting validator description: %s", err)
	}

	err = m.db.SaveValidatorDescription(description)
	if err != nil {
		return err
	}

	// Save validator commission
	return m.db.SaveValidatorCommission(types.NewValidatorCommission(
		msg.ValidatorAddress,
		&msg.Commission.Rate,
		&msg.MinSelfDelegation,
		height,
	))
}

// handleEditValidator handles MsgEditValidator utils, updating the validator info and commission
func (m *Module) handleEditValidator(height int64, msg *stakingtypes.MsgEditValidator) error {
	// Save validator commission
	err := m.db.SaveValidatorCommission(types.NewValidatorCommission(
		msg.ValidatorAddress,
		msg.CommissionRate,
		msg.MinSelfDelegation,
		height,
	))
	if err != nil {
		return err
	}

	// Save validator description
	desc, err := m.convertValidatorDescription(height, msg.ValidatorAddress, msg.Description)
	if err != nil {
		return fmt.Errorf("error while converting validator description: %s", err)
	}

	return m.db.SaveValidatorDescription(desc)
}

// ---------------------------------------------------------------------------------------------------------------------

// handleMsgBeginRedelegate handles a MsgBeginRedelegate storing the data inside the database
func (m *Module) handleMsgBeginRedelegate(tx *juno.Tx, index int, msg *stakingtypes.MsgBeginRedelegate) error {
	_, err := m.storeRedelegationFromMessage(tx, index, msg)
	if err != nil {
		return fmt.Errorf("error while storing redelegation from message: %s", err)
	}

	// Update the current delegations
	return m.refreshDelegations(tx.Height, msg.DelegatorAddress)
}

// handleMsgUndelegate handles a MsgUndelegate storing the data inside the database
func (m *Module) handleMsgUndelegate(tx *juno.Tx, index int, msg *stakingtypes.MsgUndelegate) error {
	_, err := m.storeUnbondingDelegationFromMessage(tx, index, msg)
	if err != nil {
		return fmt.Errorf("error while storing unbonding delegation from message: %s", err)
	}

	// Update the current delegations
	return m.refreshDelegations(tx.Height, msg.DelegatorAddress)
}<|MERGE_RESOLUTION|>--- conflicted
+++ resolved
@@ -11,17 +11,8 @@
 	juno "github.com/desmos-labs/juno/v2/types"
 )
 
-<<<<<<< HEAD
-// HandleMsg allows to handle the different utils related to the staking module
-func HandleMsg(
-	tx *juno.Tx, index int, msg sdk.Msg,
-	stakingClient stakingtypes.QueryClient, distrClient distrtypes.QueryClient,
-	cdc codec.Codec, db *database.Db,
-) error {
-=======
 // HandleMsg implements MessageModule
 func (m *Module) HandleMsg(index int, msg sdk.Msg, tx *juno.Tx) error {
->>>>>>> 39e83e90
 	if len(tx.Logs) == 0 {
 		return nil
 	}
@@ -50,15 +41,8 @@
 
 // handleMsgCreateValidator handles properly a MsgCreateValidator instance by
 // saving into the database all the data associated to such validator
-<<<<<<< HEAD
-func handleMsgCreateValidator(
-	height int64, msg *stakingtypes.MsgCreateValidator, cdc codec.Codec, db *database.Db,
-) error {
-	err := stakingutils.StoreValidatorFromMsgCreateValidator(height, msg, cdc, db)
-=======
 func (m *Module) handleMsgCreateValidator(height int64, msg *stakingtypes.MsgCreateValidator) error {
 	err := m.storeValidatorFromMsgCreateValidator(height, msg)
->>>>>>> 39e83e90
 	if err != nil {
 		return fmt.Errorf("error while storing validator from MsgCreateValidator: %s", err)
 	}
