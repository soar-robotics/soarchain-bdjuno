package staking

import (
	"encoding/json"
	"fmt"

	sdk "github.com/cosmos/cosmos-sdk/types"
	"github.com/cosmos/cosmos-sdk/types/tx"

	"github.com/forbole/bdjuno/v2/types"

	tmtypes "github.com/tendermint/tendermint/types"

	genutiltypes "github.com/cosmos/cosmos-sdk/x/genutil/types"
	stakingtypes "github.com/cosmos/cosmos-sdk/x/staking/types"

	"github.com/rs/zerolog/log"
)

<<<<<<< HEAD
func HandleGenesis(
	doc *tmtypes.GenesisDoc, appState map[string]json.RawMessage, cdc codec.Codec, db *database.Db,
) error {
=======
// HandleGenesis implements GenesisModule
func (m *Module) HandleGenesis(doc *tmtypes.GenesisDoc, appState map[string]json.RawMessage) error {
>>>>>>> e72d50c5
	log.Debug().Str("module", "staking").Msg("parsing genesis")

	// Read the genesis state
	var genState stakingtypes.GenesisState
	err := m.cdc.UnmarshalJSON(appState[stakingtypes.ModuleName], &genState)
	if err != nil {
		return fmt.Errorf("error while unmarshaling staking state: %s", err)
	}

	// Save the params
	err = m.saveParams(doc.InitialHeight, genState.Params)
	if err != nil {
		return fmt.Errorf("error while storing staking genesis params: %s", err)
	}

	// Parse genesis transactions
	err = m.parseGenesisTransactions(doc, appState)
	if err != nil {
		return fmt.Errorf("error while storing genesis transactions: %s", err)
	}

	// Save the validators
	err = m.saveValidators(doc, genState.Validators)
	if err != nil {
		return fmt.Errorf("error while storing staking genesis validators: %s", err)
	}

	// Save the delegations
	err = m.saveDelegations(doc, genState)
	if err != nil {
		return fmt.Errorf("error while storing staking genesis delegations: %s", err)
	}

	// Save the unbonding delegations
	err = m.saveUnbondingDelegations(doc, genState)
	if err != nil {
		return fmt.Errorf("error while storing staking genesis unbonding delegations: %s", err)
	}

	// Save the re-delegations
	err = m.saveRedelegations(doc, genState)
	if err != nil {
		return fmt.Errorf("error while storing staking genesis redelegations: %s", err)
	}

	// Save the description
	err = m.saveValidatorDescription(doc, genState.Validators)
	if err != nil {
		return fmt.Errorf("error while storing staking genesis validator descriptions: %s", err)
	}

	err = m.saveValidatorsCommissions(doc.InitialHeight, genState.Validators)
	if err != nil {
		return fmt.Errorf("error while storing staking genesis validators commissions: %s", err)
	}

	return nil
}

<<<<<<< HEAD
func parseGenesisTransactions(
	doc *tmtypes.GenesisDoc, appState map[string]json.RawMessage, cdc codec.Codec, db *database.Db,
) error {
=======
func (m *Module) parseGenesisTransactions(doc *tmtypes.GenesisDoc, appState map[string]json.RawMessage) error {
>>>>>>> e72d50c5
	var genUtilState genutiltypes.GenesisState
	err := m.cdc.UnmarshalJSON(appState[genutiltypes.ModuleName], &genUtilState)
	if err != nil {
		return fmt.Errorf("error while unmarhsaling genutil state: %s", err)
	}

	for _, genTxBz := range genUtilState.GetGenTxs() {
		// Unmarshal the transaction
		var genTx tx.Tx
		err = m.cdc.UnmarshalJSON(genTxBz, &genTx)
		if err != nil {
			return fmt.Errorf("error while unmashasling genesis tx: %s", err)
		}

		for _, msg := range genTx.GetMsgs() {
			// Handle the message properly
			createValMsg, ok := msg.(*stakingtypes.MsgCreateValidator)
			if !ok {
				continue
			}

			err = m.storeValidatorFromMsgCreateValidator(doc.InitialHeight, createValMsg)
			if err != nil {
				return fmt.Errorf("error while storing validators from MsgCreateValidator: %s", err)
			}
		}
	}

	return nil
}

// -------------------------------------------------------------------------------------------------------------------

// saveParams saves the given params into the database
func (m *Module) saveParams(height int64, params stakingtypes.Params) error {
	return m.db.SaveStakingParams(types.NewStakingParams(params, height))
}

// --------------------------------------------------------------------------------------------------------------------

// saveValidators stores the validators data present inside the given genesis state
<<<<<<< HEAD
func saveValidators(
	doc *tmtypes.GenesisDoc, validators stakingtypes.Validators, cdc codec.Codec, db *database.Db,
) error {
=======
func (m *Module) saveValidators(doc *tmtypes.GenesisDoc, validators stakingtypes.Validators) error {
>>>>>>> e72d50c5
	vals := make([]types.Validator, len(validators))
	for i, val := range validators {
		validator, err := m.convertValidator(doc.InitialHeight, val)
		if err != nil {
			return err
		}

		vals[i] = validator
	}

	return m.db.SaveValidatorsData(vals)
}

// saveValidatorDescription saves the description for the given validators
func (m *Module) saveValidatorDescription(doc *tmtypes.GenesisDoc, validators stakingtypes.Validators) error {
	for _, account := range validators {
		description, err := m.convertValidatorDescription(
			doc.InitialHeight,
			account.OperatorAddress,
			account.Description,
		)
		if err != nil {
			return fmt.Errorf("error while converting validator description: %s", err)
		}

		err = m.db.SaveValidatorDescription(description)
		if err != nil {
			return err
		}
	}

	return nil
}

// --------------------------------------------------------------------------------------------------------------------

// saveDelegations stores the delegations data present inside the given genesis state
func (m *Module) saveDelegations(doc *tmtypes.GenesisDoc, genState stakingtypes.GenesisState) error {
	var delegations []types.Delegation
	for _, validator := range genState.Validators {
		tokens := validator.Tokens
		delegatorShares := validator.DelegatorShares

		for _, delegation := range findDelegations(genState.Delegations, validator.OperatorAddress) {
			delegationAmount := tokens.ToDec().Mul(delegation.Shares).Quo(delegatorShares).TruncateInt()
			delegations = append(delegations, types.NewDelegation(
				delegation.DelegatorAddress,
				validator.OperatorAddress,
				sdk.NewCoin(genState.Params.BondDenom, delegationAmount),
				doc.InitialHeight,
			))
		}
	}

	return m.db.SaveDelegations(delegations)
}

// findDelegations returns the list of all the delegations that are
// related to the validator having the given validator address
func findDelegations(genData stakingtypes.Delegations, valAddr string) stakingtypes.Delegations {
	var delegations stakingtypes.Delegations
	for _, delegation := range genData {
		if delegation.ValidatorAddress == valAddr {
			delegations = append(delegations, delegation)
		}
	}
	return delegations
}

// --------------------------------------------------------------------------------------------------------------------

// saveUnbondingDelegations stores the unbonding delegations data present inside the given genesis state
func (m *Module) saveUnbondingDelegations(doc *tmtypes.GenesisDoc, genState stakingtypes.GenesisState) error {
	var unbondingDelegations []types.UnbondingDelegation
	for _, validator := range genState.Validators {
		valUD := findUnbondingDelegations(genState.UnbondingDelegations, validator.OperatorAddress)
		for _, ud := range valUD {
			for _, entry := range ud.Entries {
				unbondingDelegations = append(unbondingDelegations, types.NewUnbondingDelegation(
					ud.DelegatorAddress,
					validator.OperatorAddress,
					sdk.NewCoin(genState.Params.BondDenom, entry.InitialBalance),
					entry.CompletionTime,
					doc.InitialHeight,
				))
			}
		}
	}

	return m.db.SaveUnbondingDelegations(unbondingDelegations)
}

// findUnbondingDelegations returns the list of all the unbonding delegations
// that are related to the validator having the given validator address
func findUnbondingDelegations(genData stakingtypes.UnbondingDelegations, valAddr string) stakingtypes.UnbondingDelegations {
	var unbondingDelegations stakingtypes.UnbondingDelegations
	for _, unbondingDelegation := range genData {
		if unbondingDelegation.ValidatorAddress == valAddr {
			unbondingDelegations = append(unbondingDelegations, unbondingDelegation)
		}
	}
	return unbondingDelegations
}

// --------------------------------------------------------------------------------------------------------------------

// saveRedelegations stores the redelegations data present inside the given genesis state
func (m *Module) saveRedelegations(doc *tmtypes.GenesisDoc, genState stakingtypes.GenesisState) error {
	var redelegations []types.Redelegation
	for _, redelegation := range genState.Redelegations {
		for _, entry := range redelegation.Entries {
			redelegations = append(redelegations, types.NewRedelegation(
				redelegation.DelegatorAddress,
				redelegation.ValidatorSrcAddress,
				redelegation.ValidatorDstAddress,
				sdk.NewCoin(genState.Params.BondDenom, entry.InitialBalance),
				entry.CompletionTime,
				doc.InitialHeight,
			))
		}
	}

	return m.db.SaveRedelegations(redelegations)
}

// --------------------------------------------------------------------------------------------------------------------

// saveValidatorsCommissions save the initial commission for each validator
func (m *Module) saveValidatorsCommissions(height int64, validators stakingtypes.Validators) error {
	for _, account := range validators {
		err := m.db.SaveValidatorCommission(types.NewValidatorCommission(
			account.OperatorAddress,
			&account.Commission.Rate,
			&account.MinSelfDelegation,
			height,
		))
		if err != nil {
			return err
		}
	}

	return nil
}<|MERGE_RESOLUTION|>--- conflicted
+++ resolved
@@ -17,14 +17,8 @@
 	"github.com/rs/zerolog/log"
 )
 
-<<<<<<< HEAD
-func HandleGenesis(
-	doc *tmtypes.GenesisDoc, appState map[string]json.RawMessage, cdc codec.Codec, db *database.Db,
-) error {
-=======
 // HandleGenesis implements GenesisModule
 func (m *Module) HandleGenesis(doc *tmtypes.GenesisDoc, appState map[string]json.RawMessage) error {
->>>>>>> e72d50c5
 	log.Debug().Str("module", "staking").Msg("parsing genesis")
 
 	// Read the genesis state
@@ -84,13 +78,7 @@
 	return nil
 }
 
-<<<<<<< HEAD
-func parseGenesisTransactions(
-	doc *tmtypes.GenesisDoc, appState map[string]json.RawMessage, cdc codec.Codec, db *database.Db,
-) error {
-=======
 func (m *Module) parseGenesisTransactions(doc *tmtypes.GenesisDoc, appState map[string]json.RawMessage) error {
->>>>>>> e72d50c5
 	var genUtilState genutiltypes.GenesisState
 	err := m.cdc.UnmarshalJSON(appState[genutiltypes.ModuleName], &genUtilState)
 	if err != nil {
@@ -132,13 +120,7 @@
 // --------------------------------------------------------------------------------------------------------------------
 
 // saveValidators stores the validators data present inside the given genesis state
-<<<<<<< HEAD
-func saveValidators(
-	doc *tmtypes.GenesisDoc, validators stakingtypes.Validators, cdc codec.Codec, db *database.Db,
-) error {
-=======
 func (m *Module) saveValidators(doc *tmtypes.GenesisDoc, validators stakingtypes.Validators) error {
->>>>>>> e72d50c5
 	vals := make([]types.Validator, len(validators))
 	for i, val := range validators {
 		validator, err := m.convertValidator(doc.InitialHeight, val)
