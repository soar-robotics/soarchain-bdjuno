--- conflicted
+++ resolved
@@ -87,31 +87,48 @@
 	return *res.DelegationResponse, nil
 }
 
-<<<<<<< HEAD
+// GetValidatorDelegations implements stakingsource.Source
+func (s Source) GetValidatorDelegations(height int64, validator string) ([]stakingtypes.DelegationResponse, error) {
+	ctx := remote.GetHeightRequestContext(s.Ctx, height)
+
+	var delegations []stakingtypes.DelegationResponse
+	var nextKey []byte
+	var stop = false
+	for !stop {
+		res, err := s.stakingClient.ValidatorDelegations(
+			ctx,
+			&stakingtypes.QueryValidatorDelegationsRequest{
+				ValidatorAddr: validator,
+				Pagination: &query.PageRequest{
+					Key:   nextKey,
+					Limit: 100, // Query 100 delegations at time
+				},
+			},
+		)
+		if err != nil {
+			return nil, err
+		}
+
+		nextKey = res.Pagination.NextKey
+		stop = len(res.Pagination.NextKey) == 0
+		delegations = append(delegations, res.DelegationResponses...)
+	}
+
+	return delegations, nil
+}
+
 // GetDelegatorDelegations implements stakingsource.Source
 func (s Source) GetDelegatorDelegations(height int64, delegator string) ([]stakingtypes.DelegationResponse, error) {
-	header := remote.GetHeightRequestHeader(height)
-=======
-// GetValidatorDelegations implements stakingsource.Source
-func (s Source) GetValidatorDelegations(height int64, validator string) ([]stakingtypes.DelegationResponse, error) {
-	ctx := remote.GetHeightRequestContext(s.Ctx, height)
->>>>>>> 3feb8ee0
+	ctx := remote.GetHeightRequestContext(s.Ctx, height)
 
 	var delegations []stakingtypes.DelegationResponse
 	var nextKey []byte
 	var stop = false
 	for !stop {
-<<<<<<< HEAD
 		res, err := s.stakingClient.DelegatorDelegations(
-			s.Ctx,
+			ctx,
 			&stakingtypes.QueryDelegatorDelegationsRequest{
 				DelegatorAddr: delegator,
-=======
-		res, err := s.stakingClient.ValidatorDelegations(
-			ctx,
-			&stakingtypes.QueryValidatorDelegationsRequest{
-				ValidatorAddr: validator,
->>>>>>> 3feb8ee0
 				Pagination: &query.PageRequest{
 					Key:   nextKey,
 					Limit: 100, // Query 100 delegations at time
@@ -122,7 +139,6 @@
 			return nil, err
 		}
 
-		nextKey = res.Pagination.NextKey
 		stop = len(res.Pagination.NextKey) == 0
 		delegations = append(delegations, res.DelegationResponses...)
 	}
@@ -130,29 +146,17 @@
 	return delegations, nil
 }
 
-<<<<<<< HEAD
 // GetDelegatorRedelegations implements stakingsource.Source
 func (s Source) GetDelegatorRedelegations(height int64, delegator string) ([]stakingtypes.RedelegationResponse, error) {
-	header := remote.GetHeightRequestHeader(height)
-=======
-// GetDelegatorDelegations implements stakingsource.Source
-func (s Source) GetDelegatorDelegations(height int64, delegator string) ([]stakingtypes.DelegationResponse, error) {
-	ctx := remote.GetHeightRequestContext(s.Ctx, height)
->>>>>>> 3feb8ee0
+	ctx := remote.GetHeightRequestContext(s.Ctx, height)
 
 	var redelegations []stakingtypes.RedelegationResponse
 	var nextKey []byte
 	var stop = false
 	for !stop {
-<<<<<<< HEAD
 		res, err := s.stakingClient.Redelegations(
-			s.Ctx,
+			ctx,
 			&stakingtypes.QueryRedelegationsRequest{
-=======
-		res, err := s.stakingClient.DelegatorDelegations(
-			ctx,
-			&stakingtypes.QueryDelegatorDelegationsRequest{
->>>>>>> 3feb8ee0
 				DelegatorAddr: delegator,
 				Pagination: &query.PageRequest{
 					Key:   nextKey,
@@ -193,14 +197,14 @@
 
 // GetUnbondingDelegations implements stakingsource.Source
 func (s Source) GetUnbondingDelegations(height int64, delegator string) ([]stakingtypes.UnbondingDelegation, error) {
-	header := remote.GetHeightRequestHeader(height)
+	ctx := remote.GetHeightRequestContext(s.Ctx, height)
 
 	var delegations []stakingtypes.UnbondingDelegation
 	var nextKey []byte
 	var stop = false
 	for !stop {
 		res, err := s.stakingClient.DelegatorUnbondingDelegations(
-			s.Ctx,
+			ctx,
 			&stakingtypes.QueryDelegatorUnbondingDelegationsRequest{
 				DelegatorAddr: delegator,
 				Pagination: &query.PageRequest{
@@ -208,7 +212,6 @@
 					Limit: 100, // Query 100 unbonding delegations at time
 				},
 			},
-			header,
 		)
 		if err != nil {
 			return nil, err
