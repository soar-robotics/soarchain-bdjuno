--- conflicted
+++ resolved
@@ -232,11 +232,7 @@
 
 // GetUnbondingDelegations implements stakingsource.Source
 func (s Source) GetUnbondingDelegations(height int64, delegator string) ([]stakingtypes.UnbondingDelegation, error) {
-<<<<<<< HEAD
-ctx, err := s.LoadHeight(height)
-=======
-	ctx, err := s.LoadHeight(height)
->>>>>>> a803eee0
+	ctx, err := s.LoadHeight(height)
 	if err != nil {
 		return nil, fmt.Errorf("error while loading height: %s", err)
 	}
