--- conflicted
+++ resolved
@@ -44,12 +44,6 @@
 	return res.Validator, nil
 }
 
-<<<<<<< HEAD
-
-
-// GetDelegationsWithPagination implements stakingsource.Source
-func (s Source) GetDelegationsWithPagination(height int64, delegator string, pagination *query.PageRequest) (*stakingtypes.QueryDelegatorDelegationsResponse, error) {
-=======
 // GetDelegationsWithPagination implements stakingsource.Source
 func (s Source) GetDelegationsWithPagination(height int64, delegator string, pagination *query.PageRequest) (*stakingtypes.QueryDelegatorDelegationsResponse, error) {
 	ctx, err := s.LoadHeight(height)
@@ -77,33 +71,6 @@
 
 // GetRedelegations implements stakingsource.Source
 func (s Source) GetRedelegations(height int64, request *stakingtypes.QueryRedelegationsRequest) (*stakingtypes.QueryRedelegationsResponse, error) {
->>>>>>> 5809de0b
-	ctx, err := s.LoadHeight(height)
-	if err != nil {
-		return nil, fmt.Errorf("error while loading height: %s", err)
-	}
-
-<<<<<<< HEAD
-	res, err := s.q.DelegatorDelegations(
-		sdk.WrapSDKContext(ctx),
-		&stakingtypes.QueryDelegatorDelegationsRequest{
-			DelegatorAddr: delegator,
-			Pagination: &query.PageRequest{
-				Limit:      pagination.GetLimit(),
-				Offset:     pagination.GetOffset(),
-				CountTotal: pagination.GetCountTotal(),
-			},
-		},
-	)
-	if err != nil {
-		return nil, err
-	}
-
-	return res, nil
-}
-
-// GetRedelegations implements stakingsource.Source
-func (s Source) GetRedelegations(height int64, request *stakingtypes.QueryRedelegationsRequest) (*stakingtypes.QueryRedelegationsResponse, error) {
 	ctx, err := s.LoadHeight(height)
 	if err != nil {
 		return nil, fmt.Errorf("error while loading height: %s", err)
@@ -111,10 +78,6 @@
 
 	redelegations, err := s.q.Redelegations(sdk.WrapSDKContext(ctx), request)
 	if err != nil {
-=======
-	redelegations, err := s.q.Redelegations(sdk.WrapSDKContext(ctx), request)
-	if err != nil {
->>>>>>> 5809de0b
 		return nil, err
 	}
 
