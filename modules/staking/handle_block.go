package staking

import (
	"encoding/hex"
	"fmt"
	"time"

	"github.com/forbole/bdjuno/v2/types"

	stakingtypes "github.com/cosmos/cosmos-sdk/x/staking/types"
	juno "github.com/desmos-labs/juno/v2/types"

	"github.com/rs/zerolog/log"
	tmctypes "github.com/tendermint/tendermint/rpc/core/types"
	tmtypes "github.com/tendermint/tendermint/types"
)

<<<<<<< HEAD
// HandleBlock represents a method that is called each time a new block is created
func HandleBlock(
	cfg juno.Config, block *tmctypes.ResultBlock, vals *tmctypes.ResultValidators,
	stakingClient stakingtypes.QueryClient, bankClient banktypes.QueryClient, distrClient distrtypes.QueryClient,
	cdc codec.Codec, db *database.Db,
) error {
=======
// HandleBlock implements BlockModule
func (m *Module) HandleBlock(block *tmctypes.ResultBlock, _ []*juno.Tx, vals *tmctypes.ResultValidators) error {
>>>>>>> 39e83e90
	// Update the validators
	validators, err := m.updateValidators(block.Block.Height)
	if err != nil {
		return fmt.Errorf("error while updating validators: %s", err)
	}

	// Get the params
	go m.updateParams(block.Block.Height)

	// Update the voting powers
	go m.updateValidatorVotingPower(block.Block.Height, vals)

	// Update the validators statuses
	go m.updateValidatorsStatus(block.Block.Height, validators)

	// Updated the double sign evidences
	go m.updateDoubleSignEvidence(block.Block.Height, block.Block.Evidence.Evidence)

	// Update the staking pool
	go m.updateStakingPool(block.Block.Height)

	// Update redelegations and unbonding delegations
	go m.updateElapsedDelegations(block.Block.Height, block.Block.Time)

	return nil
}

// updateParams gets the updated params and stores them inside the database
func (m *Module) updateParams(height int64) {
	log.Debug().Str("module", "staking").Int64("height", height).
		Msg("updating params")

	params, err := m.source.GetParams(height)
	if err != nil {
		log.Error().Str("module", "staking").Err(err).
			Int64("height", height).
			Msg("error while getting params")
		return
	}

	err = m.db.SaveStakingParams(types.NewStakingParams(params, height))
	if err != nil {
		log.Error().Str("module", "staking").Err(err).
			Int64("height", height).
			Msg("error while saving params")
		return
	}
}

// updateValidatorsStatus updates all validators' statuses
<<<<<<< HEAD
func updateValidatorsStatus(height int64, validators []stakingtypes.Validator, cdc codec.Codec, db *database.Db) {
=======
func (m *Module) updateValidatorsStatus(height int64, validators []stakingtypes.Validator) {
>>>>>>> 39e83e90
	log.Debug().Str("module", "staking").Int64("height", height).
		Msg("updating validators statuses")

	statuses, err := m.GetValidatorsStatuses(height, validators)
	if err != nil {
		log.Error().Str("module", "staking").Err(err).
			Int64("height", height).
			Send()
		return
	}

	err = m.db.SaveValidatorsStatuses(statuses)
	if err != nil {
		log.Error().Str("module", "staking").Err(err).
			Int64("height", height).
			Msg("error while saving validators statuses")
	}
}

// updateValidatorVotingPower fetches and stores into the database all the current validators' voting powers
func (m *Module) updateValidatorVotingPower(height int64, vals *tmctypes.ResultValidators) {
	log.Debug().Str("module", "staking").Int64("height", height).
		Msg("updating validators voting powers")

	votingPowers := m.GetValidatorsVotingPowers(height, vals)

	err := m.db.SaveValidatorsVotingPowers(votingPowers)
	if err != nil {
		log.Error().Str("module", "staking").Err(err).Int64("height", height).
			Msg("error while saving validators voting powers")
	}
}

// updateDoubleSignEvidence updates the double sign evidence of all validators
func (m *Module) updateDoubleSignEvidence(height int64, evidenceList tmtypes.EvidenceList) {
	log.Debug().Str("module", "staking").Int64("height", height).
		Msg("updating double sign evidence")

	for _, ev := range evidenceList {
		dve, ok := ev.(*tmtypes.DuplicateVoteEvidence)
		if !ok {
			continue
		}

		evidence := types.NewDoubleSignEvidence(
			height,
			types.NewDoubleSignVote(
				int(dve.VoteA.Type),
				dve.VoteA.Height,
				dve.VoteA.Round,
				dve.VoteA.BlockID.String(),
				juno.ConvertValidatorAddressToBech32String(dve.VoteA.ValidatorAddress),
				dve.VoteA.ValidatorIndex,
				hex.EncodeToString(dve.VoteA.Signature),
			),
			types.NewDoubleSignVote(
				int(dve.VoteB.Type),
				dve.VoteB.Height,
				dve.VoteB.Round,
				dve.VoteB.BlockID.String(),
				juno.ConvertValidatorAddressToBech32String(dve.VoteB.ValidatorAddress),
				dve.VoteB.ValidatorIndex,
				hex.EncodeToString(dve.VoteB.Signature),
			),
		)

		err := m.db.SaveDoubleSignEvidence(evidence)
		if err != nil {
			log.Error().Str("module", "staking").Err(err).Int64("height", height).
				Msg("error while saving double sign evidence")
			return
		}

	}
}

// updateStakingPool reads from the LCD the current staking pool and stores its value inside the database
func (m *Module) updateStakingPool(height int64) {
	log.Debug().Str("module", "staking").Int64("height", height).
		Msg("updating staking pool")

	pool, err := m.GetStakingPool(height)
	if err != nil {
		log.Error().Str("module", "staking").Err(err).Int64("height", height).
			Msg("error while getting staking pool")
		return
	}

	err = m.db.SaveStakingPool(pool)
	if err != nil {
		log.Error().Str("module", "staking").Err(err).Int64("height", height).
			Msg("error while saving staking pool")
		return
	}
}

// updateElapsedDelegations updates the redelegations and unbonding delegations that have elapsed
func (m *Module) updateElapsedDelegations(height int64, blockTime time.Time) {
	log.Debug().Str("module", "staking").Int64("height", height).
		Msg("updating elapsed redelegations and unbonding delegations")

	deletedRedelegations, err := m.db.DeleteCompletedRedelegations(blockTime)
	if err != nil {
		log.Error().Str("module", "staking").Err(err).Int64("height", height).
			Msg("error while deleting completed redelegations")
		return
	}

	deletedUnbondingDelegations, err := m.db.DeleteCompletedUnbondingDelegations(blockTime)
	if err != nil {
		log.Error().Str("module", "staking").Err(err).Int64("height", height).
			Msg("error while deleting completed unbonding delegations")
		return
	}

	var delegators = map[string]bool{}

	// Add all the delegators from the redelegations
	for _, redelegation := range deletedRedelegations {
		if _, ok := delegators[redelegation.DelegatorAddress]; !ok {
			delegators[redelegation.DelegatorAddress] = true
		}
	}

	// Add all the delegators from unbonding delegations
	for _, delegation := range deletedUnbondingDelegations {
		if _, ok := delegators[delegation.DelegatorAddress]; !ok {
			delegators[delegation.DelegatorAddress] = true
		}
	}

	// Update the delegations and balances of all the delegators
	for delegator := range delegators {
		err = m.refreshDelegations(height, delegator)
		if err != nil {
			log.Error().Str("module", "staking").Err(err).Int64("height", height).
				Str("delegator", delegator).Msg("error while refreshing the delegations")
			return
		}

		err = m.bankModule.RefreshBalances(height, []string{delegator})
		if err != nil {
			log.Error().Str("module", "staking").Err(err).Int64("height", height).
				Str("delegator", delegator).Msg("error while refreshing the balance")
			return
		}

		err = m.historyModule.UpdateAccountBalanceHistoryWithTime(delegator, blockTime)
		if err != nil {
			log.Error().Str("module", "staking").Err(err).Int64("height", height).
				Str("delegator", delegator).Msg("error while updating account balance history")
			return
		}

	}
}<|MERGE_RESOLUTION|>--- conflicted
+++ resolved
@@ -15,17 +15,8 @@
 	tmtypes "github.com/tendermint/tendermint/types"
 )
 
-<<<<<<< HEAD
-// HandleBlock represents a method that is called each time a new block is created
-func HandleBlock(
-	cfg juno.Config, block *tmctypes.ResultBlock, vals *tmctypes.ResultValidators,
-	stakingClient stakingtypes.QueryClient, bankClient banktypes.QueryClient, distrClient distrtypes.QueryClient,
-	cdc codec.Codec, db *database.Db,
-) error {
-=======
 // HandleBlock implements BlockModule
 func (m *Module) HandleBlock(block *tmctypes.ResultBlock, _ []*juno.Tx, vals *tmctypes.ResultValidators) error {
->>>>>>> 39e83e90
 	// Update the validators
 	validators, err := m.updateValidators(block.Block.Height)
 	if err != nil {
@@ -76,11 +67,7 @@
 }
 
 // updateValidatorsStatus updates all validators' statuses
-<<<<<<< HEAD
-func updateValidatorsStatus(height int64, validators []stakingtypes.Validator, cdc codec.Codec, db *database.Db) {
-=======
 func (m *Module) updateValidatorsStatus(height int64, validators []stakingtypes.Validator) {
->>>>>>> 39e83e90
 	log.Debug().Str("module", "staking").Int64("height", height).
 		Msg("updating validators statuses")
 
