--- conflicted
+++ resolved
@@ -32,13 +32,8 @@
 // HandleBlock represents a method that is called each time a new block is created
 func HandleBlock(
 	cfg juno.Config, block *tmctypes.ResultBlock, vals *tmctypes.ResultValidators,
-<<<<<<< HEAD
-	stakingClient stakingtypes.QueryClient, bankClient banktypes.QueryClient,
+	stakingClient stakingtypes.QueryClient, bankClient banktypes.QueryClient, distrClient distrtypes.QueryClient,
 	cdc codec.Codec, db *database.Db,
-=======
-	stakingClient stakingtypes.QueryClient, bankClient banktypes.QueryClient, distrClient distrtypes.QueryClient,
-	cdc codec.Marshaler, db *database.Db,
->>>>>>> ce94380e
 ) error {
 	// Update the validators
 	validators, err := stakingutils.UpdateValidators(block.Block.Height, stakingClient, cdc, db)
