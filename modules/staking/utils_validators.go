--- conflicted
+++ resolved
@@ -6,14 +6,9 @@
 	juno "github.com/forbole/juno/v4/types"
 	tmctypes "github.com/tendermint/tendermint/rpc/core/types"
 
-<<<<<<< HEAD
-	"github.com/forbole/bdjuno/v3/modules/staking/keybase"
-	"github.com/forbole/bdjuno/v3/modules/utils"
-	"github.com/forbole/bdjuno/v3/types"
-=======
 	"github.com/forbole/bdjuno/v4/modules/staking/keybase"
+	"github.com/forbole/bdjuno/v4/modules/utils"
 	"github.com/forbole/bdjuno/v4/types"
->>>>>>> 16aad0d7
 
 	"github.com/rs/zerolog/log"
 
@@ -221,20 +216,12 @@
 			return nil, fmt.Errorf("error while getting validator consensus public key: %s", err)
 		}
 
-<<<<<<< HEAD
-		valSigningInfo, err := m.slashingModule.GetSigningInfo(height, consAddr)
-		if err != nil && !strings.Contains(err.Error(), codes.NotFound.String()) {
-			return nil, fmt.Errorf("error while getting validator signing info: %s", err)
-		}
-
 		// For likecoin dual prefix
 		likeValConsAddr, err := utils.ConvertAddressPrefix("likevalcons", consAddr.String())
 		if err != nil {
 			return nil, fmt.Errorf("error while converting to likevalcons prefix: %s", err)
 		}
 
-=======
->>>>>>> 16aad0d7
 		statuses[index] = types.NewValidatorStatus(
 			likeValConsAddr,
 			consPubKey.String(),
