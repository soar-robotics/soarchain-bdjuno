--- conflicted
+++ resolved
@@ -208,12 +208,6 @@
 			return nil, fmt.Errorf("error while getting validator consensus public key: %s", err)
 		}
 
-<<<<<<< HEAD
-		valSigningInfo, err := m.slashingModule.GetSigningInfo(height, consAddr)
-		if err != nil && !strings.Contains(err.Error(), codes.NotFound.String()) {
-			return nil, fmt.Errorf("error while getting validator signing info: %s", err)
-		}
-
 		isLiquidStakingValidator := false
 		for _, address := range liquidValidatorsList {
 			if address != consAddr.String() {
@@ -222,18 +216,12 @@
 			isLiquidStakingValidator = true
 		}
 
-=======
->>>>>>> 9869cdea
 		statuses[index] = types.NewValidatorStatus(
 			consAddr.String(),
 			consPubKey.String(),
 			int(validator.GetStatus()),
 			validator.IsJailed(),
-<<<<<<< HEAD
-			valSigningInfo.Tombstoned,
 			isLiquidStakingValidator,
-=======
->>>>>>> 9869cdea
 			height,
 		)
 	}
