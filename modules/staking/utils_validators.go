--- conflicted
+++ resolved
@@ -2,14 +2,9 @@
 
 import (
 	"fmt"
-<<<<<<< HEAD
+	"strings"
+
 	"google.golang.org/grpc/codes"
-	"strings"
-=======
-	"strings"
-
-	"google.golang.org/grpc/codes"
->>>>>>> 5ebf4566
 
 	juno "github.com/forbole/juno/v2/types"
 	tmctypes "github.com/tendermint/tendermint/rpc/core/types"
