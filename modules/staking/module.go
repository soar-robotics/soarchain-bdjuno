--- conflicted
+++ resolved
@@ -25,14 +25,8 @@
 
 // NewModule returns a new Module instance
 func NewModule(
-<<<<<<< HEAD
-	source stakingsource.Source,
-	bankModule BankModule, distrModule DistrModule, historyModule HistoryModule, slashingModule SlashingModule,
+	source stakingsource.Source, slashingModule SlashingModule,
 	cdc codec.Codec, db *database.Db,
-=======
-	source stakingsource.Source, slashingModule SlashingModule,
-	cdc codec.Marshaler, db *database.Db,
->>>>>>> 184894f4
 ) *Module {
 	return &Module{
 		cdc:            cdc,
