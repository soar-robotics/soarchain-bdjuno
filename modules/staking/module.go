package staking

import (
	"github.com/cosmos/cosmos-sdk/codec"
	"github.com/forbole/juno/v3/modules"

	"github.com/forbole/bdjuno/v3/database"
	stakingsource "github.com/forbole/bdjuno/v3/modules/staking/source"
)

var (
	_ modules.Module                   = &Module{}
	_ modules.GenesisModule            = &Module{}
	_ modules.BlockModule              = &Module{}
	_ modules.MessageModule            = &Module{}
	_ modules.PeriodicOperationsModule = &Module{}
)

// Module represents the x/staking module
type Module struct {
<<<<<<< HEAD
	cdc            codec.Marshaler
	db             *database.Db
	source         stakingsource.Source
	slashingModule SlashingModule
=======
	cdc    codec.Codec
	db     *database.Db
	source stakingsource.Source
>>>>>>> 26aba2e9
}

// NewModule returns a new Module instance
func NewModule(
<<<<<<< HEAD
	source stakingsource.Source, slashingModule SlashingModule,
	cdc codec.Marshaler, db *database.Db,
=======
	source stakingsource.Source, cdc codec.Codec, db *database.Db,
>>>>>>> 26aba2e9
) *Module {
	return &Module{
		cdc:    cdc,
		db:     db,
		source: source,
	}
}

// Name implements modules.Module
func (m *Module) Name() string {
	return "staking"
}<|MERGE_RESOLUTION|>--- conflicted
+++ resolved
@@ -18,26 +18,14 @@
 
 // Module represents the x/staking module
 type Module struct {
-<<<<<<< HEAD
-	cdc            codec.Marshaler
-	db             *database.Db
-	source         stakingsource.Source
-	slashingModule SlashingModule
-=======
-	cdc    codec.Codec
+	cdc    codec.Marshaler
 	db     *database.Db
 	source stakingsource.Source
->>>>>>> 26aba2e9
 }
 
 // NewModule returns a new Module instance
 func NewModule(
-<<<<<<< HEAD
-	source stakingsource.Source, slashingModule SlashingModule,
-	cdc codec.Marshaler, db *database.Db,
-=======
-	source stakingsource.Source, cdc codec.Codec, db *database.Db,
->>>>>>> 26aba2e9
+	source stakingsource.Source, cdc codec.Marshaler, db *database.Db,
 ) *Module {
 	return &Module{
 		cdc:    cdc,
