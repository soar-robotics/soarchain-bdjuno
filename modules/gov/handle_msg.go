--- conflicted
+++ resolved
@@ -8,13 +8,9 @@
 	"github.com/forbole/bdjuno/v4/types"
 
 	sdk "github.com/cosmos/cosmos-sdk/types"
-<<<<<<< HEAD
-	govtypes "github.com/cosmos/cosmos-sdk/x/gov/types"
-=======
 	govtypesv1 "github.com/cosmos/cosmos-sdk/x/gov/types/v1"
 
 	gov "github.com/cosmos/cosmos-sdk/x/gov/types"
->>>>>>> 10c42462
 	juno "github.com/forbole/juno/v5/types"
 )
 
@@ -64,18 +60,11 @@
 
 	// Store the proposal
 	proposalObj := types.NewProposal(
-<<<<<<< HEAD
-		proposal.ProposalId,
-		msg.GetContent().ProposalRoute(),
-		msg.GetContent().ProposalType(),
-		msg.GetContent(),
-=======
 		proposal.Id,
 		proposal.Title,
 		proposal.Summary,
 		proposal.Metadata,
 		msg.Messages,
->>>>>>> 10c42462
 		proposal.Status.String(),
 		*proposal.SubmitTime,
 		*proposal.DepositEndTime,
