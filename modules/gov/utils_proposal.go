--- conflicted
+++ resolved
@@ -122,18 +122,16 @@
 			if err != nil {
 				return fmt.Errorf("error while updating ParamChangeProposal %s params : %s", minttypes.ModuleName, err)
 			}
-<<<<<<< HEAD
+
+			// Update the inflation
+			err = m.mintModule.UpdateInflation()
+			if err != nil {
+				return fmt.Errorf("error while updating inflation with ParamChangeProposal: %s", err)
+			}
 		case profilestypes.ModuleName:
 			err = m.profilesModule.UpdateParams(height)
 			if err != nil {
 				return fmt.Errorf("error while updating ParamChangeProposal %s params : %s", profilestypes.ModuleName, err)
-=======
-
-			// Update the inflation
-			err = m.mintModule.UpdateInflation()
-			if err != nil {
-				return fmt.Errorf("error while updating inflation with ParamChangeProposal: %s", err)
->>>>>>> 3687dcf0
 			}
 		case slashingtypes.ModuleName:
 			err = m.slashingModule.UpdateParams(height)
