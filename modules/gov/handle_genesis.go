--- conflicted
+++ resolved
@@ -45,11 +45,7 @@
 }
 
 // saveProposals save proposals from genesis file
-<<<<<<< HEAD
-func (m *Module) saveProposals(slice certikgovtypes.Proposals) error {
-=======
-func (m *Module) saveProposals(slice govtypes.Proposals, genDoc *tmtypes.GenesisDoc) error {
->>>>>>> 4f63f9b6
+func (m *Module) saveProposals(slice certikgovtypes.Proposals, genDoc *tmtypes.GenesisDoc) error {
 	proposals := make([]types.Proposal, len(slice))
 	tallyResults := make([]types.TallyResult, len(slice))
 	deposits := make([]types.Deposit, len(slice))
