--- conflicted
+++ resolved
@@ -12,12 +12,8 @@
 	"github.com/rs/zerolog/log"
 )
 
-<<<<<<< HEAD
-func HandleGenesis(appState map[string]json.RawMessage, cdc codec.Codec, db *database.Db) error {
-=======
 // HandleGenesis implements modules.Module
 func (m *Module) HandleGenesis(_ *tmtypes.GenesisDoc, appState map[string]json.RawMessage) error {
->>>>>>> e72d50c5
 	log.Debug().Str("module", "gov").Msg("parsing genesis")
 
 	// Read the genesis state
