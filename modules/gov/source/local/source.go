package local

import (
	"fmt"

	sdk "github.com/cosmos/cosmos-sdk/types"
	govtypesv1 "github.com/cosmos/cosmos-sdk/x/gov/types/v1"
<<<<<<< HEAD
	govtypesv1beta1 "github.com/cosmos/cosmos-sdk/x/gov/types/v1beta1"

	"github.com/forbole/juno/v5/node/local"

=======
	"github.com/forbole/juno/v5/node/local"

>>>>>>> 1eb66c0b
	govsource "github.com/forbole/bdjuno/v4/modules/gov/source"
)

var (
	_ govsource.Source = &Source{}
)

// Source implements govsource.Source by using a local node
type Source struct {
	*local.Source
<<<<<<< HEAD
	q        govtypesv1.QueryServer
	qv1beta1 govtypesv1beta1.QueryClient
}

// NewSource returns a new Source instance
func NewSource(source *local.Source, govKeeper govtypesv1.QueryServer, govKeeperv1beta1 govtypesv1beta1.QueryClient) *Source {
	return &Source{
		Source:   source,
		q:        govKeeper,
		qv1beta1: govKeeperv1beta1,
=======
	queryClient govtypesv1.QueryServer
}

// NewSource returns a new Source instance
func NewSource(source *local.Source, govKeeper govtypesv1.QueryServer) *Source {
	return &Source{
		Source:      source,
		queryClient: govKeeper,
>>>>>>> 1eb66c0b
	}
}

// Proposal implements govsource.Source
<<<<<<< HEAD
func (s Source) Proposal(height int64, id uint64) (govtypesv1beta1.Proposal, error) {
	ctx, err := s.LoadHeight(height)
	if err != nil {
		return govtypesv1beta1.Proposal{}, fmt.Errorf("error while loading height: %s", err)
	}

	res, err := s.qv1beta1.Proposal(sdk.WrapSDKContext(ctx), &govtypesv1beta1.QueryProposalRequest{ProposalId: id})
	if err != nil {
		return govtypesv1beta1.Proposal{}, err
=======
func (s Source) Proposal(height int64, id uint64) (*govtypesv1.Proposal, error) {
	ctx, err := s.LoadHeight(height)
	if err != nil {
		return nil, fmt.Errorf("error while loading height: %s", err)
	}

	res, err := s.queryClient.Proposal(sdk.WrapSDKContext(ctx), &govtypesv1.QueryProposalRequest{ProposalId: id})
	if err != nil {
		return nil, err
>>>>>>> 1eb66c0b
	}

	return res.Proposal, nil
}

// ProposalDeposit implements govsource.Source
func (s Source) ProposalDeposit(height int64, id uint64, depositor string) (*govtypesv1.Deposit, error) {
	ctx, err := s.LoadHeight(height)
	if err != nil {
		return nil, fmt.Errorf("error while loading height: %s", err)
	}

<<<<<<< HEAD
	res, err := s.q.Deposit(sdk.WrapSDKContext(ctx), &govtypesv1.QueryDepositRequest{ProposalId: id, Depositor: depositor})
=======
	res, err := s.queryClient.Deposit(sdk.WrapSDKContext(ctx), &govtypesv1.QueryDepositRequest{ProposalId: id, Depositor: depositor})
>>>>>>> 1eb66c0b
	if err != nil {
		return nil, err
	}

	return res.Deposit, nil
}

// TallyResult implements govsource.Source
func (s Source) TallyResult(height int64, proposalID uint64) (*govtypesv1.TallyResult, error) {
	ctx, err := s.LoadHeight(height)
	if err != nil {
		return nil, fmt.Errorf("error while loading height: %s", err)
	}

<<<<<<< HEAD
	res, err := s.q.TallyResult(sdk.WrapSDKContext(ctx), &govtypesv1.QueryTallyResultRequest{ProposalId: proposalID})
=======
	res, err := s.queryClient.TallyResult(sdk.WrapSDKContext(ctx), &govtypesv1.QueryTallyResultRequest{ProposalId: proposalID})
>>>>>>> 1eb66c0b
	if err != nil {
		return nil, err
	}

	return res.Tally, nil
}

<<<<<<< HEAD
// DepositParams implements govsource.Source
func (s Source) DepositParams(height int64) (*govtypesv1.DepositParams, error) {
=======
// Params implements govsource.Source
func (s Source) Params(height int64) (*govtypesv1.Params, error) {
>>>>>>> 1eb66c0b
	ctx, err := s.LoadHeight(height)
	if err != nil {
		return nil, fmt.Errorf("error while loading height: %s", err)
	}

<<<<<<< HEAD
	res, err := s.q.Params(sdk.WrapSDKContext(ctx), &govtypesv1.QueryParamsRequest{ParamsType: govtypesv1.ParamDeposit})
=======
	res, err := s.queryClient.Params(sdk.WrapSDKContext(ctx), &govtypesv1.QueryParamsRequest{ParamsType: govtypesv1.ParamDeposit})
>>>>>>> 1eb66c0b
	if err != nil {
		return nil, err
	}

<<<<<<< HEAD
	return res.DepositParams, nil
}

// VotingParams implements govsource.Source
func (s Source) VotingParams(height int64) (*govtypesv1.VotingParams, error) {
	ctx, err := s.LoadHeight(height)
	if err != nil {
		return nil, fmt.Errorf("error while loading height: %s", err)
	}

	res, err := s.q.Params(sdk.WrapSDKContext(ctx), &govtypesv1.QueryParamsRequest{ParamsType: govtypesv1.ParamVoting})
	if err != nil {
		return nil, err
	}

	return res.VotingParams, nil
}

// TallyParams implements govsource.Source
func (s Source) TallyParams(height int64) (*govtypesv1.TallyParams, error) {
	ctx, err := s.LoadHeight(height)
	if err != nil {
		return nil, fmt.Errorf("error while loading height: %s", err)
	}

	res, err := s.q.Params(sdk.WrapSDKContext(ctx), &govtypesv1.QueryParamsRequest{ParamsType: govtypesv1.ParamTallying})
	if err != nil {
		return nil, err
	}

	return res.TallyParams, nil
=======
	return res.Params, nil
>>>>>>> 1eb66c0b
}<|MERGE_RESOLUTION|>--- conflicted
+++ resolved
@@ -5,15 +5,8 @@
 
 	sdk "github.com/cosmos/cosmos-sdk/types"
 	govtypesv1 "github.com/cosmos/cosmos-sdk/x/gov/types/v1"
-<<<<<<< HEAD
-	govtypesv1beta1 "github.com/cosmos/cosmos-sdk/x/gov/types/v1beta1"
-
 	"github.com/forbole/juno/v5/node/local"
 
-=======
-	"github.com/forbole/juno/v5/node/local"
-
->>>>>>> 1eb66c0b
 	govsource "github.com/forbole/bdjuno/v4/modules/gov/source"
 )
 
@@ -24,18 +17,6 @@
 // Source implements govsource.Source by using a local node
 type Source struct {
 	*local.Source
-<<<<<<< HEAD
-	q        govtypesv1.QueryServer
-	qv1beta1 govtypesv1beta1.QueryClient
-}
-
-// NewSource returns a new Source instance
-func NewSource(source *local.Source, govKeeper govtypesv1.QueryServer, govKeeperv1beta1 govtypesv1beta1.QueryClient) *Source {
-	return &Source{
-		Source:   source,
-		q:        govKeeper,
-		qv1beta1: govKeeperv1beta1,
-=======
 	queryClient govtypesv1.QueryServer
 }
 
@@ -44,22 +25,10 @@
 	return &Source{
 		Source:      source,
 		queryClient: govKeeper,
->>>>>>> 1eb66c0b
 	}
 }
 
 // Proposal implements govsource.Source
-<<<<<<< HEAD
-func (s Source) Proposal(height int64, id uint64) (govtypesv1beta1.Proposal, error) {
-	ctx, err := s.LoadHeight(height)
-	if err != nil {
-		return govtypesv1beta1.Proposal{}, fmt.Errorf("error while loading height: %s", err)
-	}
-
-	res, err := s.qv1beta1.Proposal(sdk.WrapSDKContext(ctx), &govtypesv1beta1.QueryProposalRequest{ProposalId: id})
-	if err != nil {
-		return govtypesv1beta1.Proposal{}, err
-=======
 func (s Source) Proposal(height int64, id uint64) (*govtypesv1.Proposal, error) {
 	ctx, err := s.LoadHeight(height)
 	if err != nil {
@@ -69,7 +38,6 @@
 	res, err := s.queryClient.Proposal(sdk.WrapSDKContext(ctx), &govtypesv1.QueryProposalRequest{ProposalId: id})
 	if err != nil {
 		return nil, err
->>>>>>> 1eb66c0b
 	}
 
 	return res.Proposal, nil
@@ -82,11 +50,7 @@
 		return nil, fmt.Errorf("error while loading height: %s", err)
 	}
 
-<<<<<<< HEAD
-	res, err := s.q.Deposit(sdk.WrapSDKContext(ctx), &govtypesv1.QueryDepositRequest{ProposalId: id, Depositor: depositor})
-=======
 	res, err := s.queryClient.Deposit(sdk.WrapSDKContext(ctx), &govtypesv1.QueryDepositRequest{ProposalId: id, Depositor: depositor})
->>>>>>> 1eb66c0b
 	if err != nil {
 		return nil, err
 	}
@@ -101,11 +65,7 @@
 		return nil, fmt.Errorf("error while loading height: %s", err)
 	}
 
-<<<<<<< HEAD
-	res, err := s.q.TallyResult(sdk.WrapSDKContext(ctx), &govtypesv1.QueryTallyResultRequest{ProposalId: proposalID})
-=======
 	res, err := s.queryClient.TallyResult(sdk.WrapSDKContext(ctx), &govtypesv1.QueryTallyResultRequest{ProposalId: proposalID})
->>>>>>> 1eb66c0b
 	if err != nil {
 		return nil, err
 	}
@@ -113,60 +73,17 @@
 	return res.Tally, nil
 }
 
-<<<<<<< HEAD
-// DepositParams implements govsource.Source
-func (s Source) DepositParams(height int64) (*govtypesv1.DepositParams, error) {
-=======
 // Params implements govsource.Source
 func (s Source) Params(height int64) (*govtypesv1.Params, error) {
->>>>>>> 1eb66c0b
 	ctx, err := s.LoadHeight(height)
 	if err != nil {
 		return nil, fmt.Errorf("error while loading height: %s", err)
 	}
 
-<<<<<<< HEAD
-	res, err := s.q.Params(sdk.WrapSDKContext(ctx), &govtypesv1.QueryParamsRequest{ParamsType: govtypesv1.ParamDeposit})
-=======
 	res, err := s.queryClient.Params(sdk.WrapSDKContext(ctx), &govtypesv1.QueryParamsRequest{ParamsType: govtypesv1.ParamDeposit})
->>>>>>> 1eb66c0b
 	if err != nil {
 		return nil, err
 	}
 
-<<<<<<< HEAD
-	return res.DepositParams, nil
-}
-
-// VotingParams implements govsource.Source
-func (s Source) VotingParams(height int64) (*govtypesv1.VotingParams, error) {
-	ctx, err := s.LoadHeight(height)
-	if err != nil {
-		return nil, fmt.Errorf("error while loading height: %s", err)
-	}
-
-	res, err := s.q.Params(sdk.WrapSDKContext(ctx), &govtypesv1.QueryParamsRequest{ParamsType: govtypesv1.ParamVoting})
-	if err != nil {
-		return nil, err
-	}
-
-	return res.VotingParams, nil
-}
-
-// TallyParams implements govsource.Source
-func (s Source) TallyParams(height int64) (*govtypesv1.TallyParams, error) {
-	ctx, err := s.LoadHeight(height)
-	if err != nil {
-		return nil, fmt.Errorf("error while loading height: %s", err)
-	}
-
-	res, err := s.q.Params(sdk.WrapSDKContext(ctx), &govtypesv1.QueryParamsRequest{ParamsType: govtypesv1.ParamTallying})
-	if err != nil {
-		return nil, err
-	}
-
-	return res.TallyParams, nil
-=======
 	return res.Params, nil
->>>>>>> 1eb66c0b
 }