package source

<<<<<<< HEAD
import govtypes "github.com/cosmos/cosmos-sdk/x/gov/types/v1"
=======
import (
	govtypesv1 "github.com/cosmos/cosmos-sdk/x/gov/types/v1"
)
>>>>>>> 10c42462

type Source interface {
	Proposal(height int64, id uint64) (*govtypesv1.Proposal, error)
	ProposalDeposit(height int64, id uint64, depositor string) (*govtypesv1.Deposit, error)
	TallyResult(height int64, proposalID uint64) (*govtypesv1.TallyResult, error)
	Params(height int64) (*govtypesv1.Params, error)
}<|MERGE_RESOLUTION|>--- conflicted
+++ resolved
@@ -1,12 +1,8 @@
 package source
 
-<<<<<<< HEAD
-import govtypes "github.com/cosmos/cosmos-sdk/x/gov/types/v1"
-=======
 import (
 	govtypesv1 "github.com/cosmos/cosmos-sdk/x/gov/types/v1"
 )
->>>>>>> 10c42462
 
 type Source interface {
 	Proposal(height int64, id uint64) (*govtypesv1.Proposal, error)
