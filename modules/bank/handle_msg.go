--- conflicted
+++ resolved
@@ -2,29 +2,16 @@
 
 import (
 	sdk "github.com/cosmos/cosmos-sdk/types"
-<<<<<<< HEAD
-	"github.com/desmos-labs/juno/modules/messages"
-=======
 	"github.com/desmos-labs/juno/v2/types"
->>>>>>> f5f78b1b
 	"github.com/gogo/protobuf/proto"
 	"github.com/rs/zerolog/log"
 
 	"github.com/forbole/bdjuno/v2/modules/utils"
 )
 
-<<<<<<< HEAD
-// HandleMsg handles any message updating the involved addresses balances
-func HandleMsg(
-	tx *juno.Tx, msg sdk.Msg, getAddresses messages.MessageAddressesParser, bankClient banktypes.QueryClient,
-	cdc codec.Codec, db *database.Db,
-) error {
-	addresses, err := getAddresses(cdc, msg)
-=======
 // HandleMsg implements modules.MessageModule
 func (m *Module) HandleMsg(_ int, msg sdk.Msg, tx *types.Tx) error {
 	addresses, err := m.messageParser(m.cdc, msg)
->>>>>>> f5f78b1b
 	if err != nil {
 		log.Error().Str("module", "bank").Str("operation", "refresh balances").
 			Err(err).Msgf("error while refreshing balances after message of type %s", proto.MessageName(msg))
