package bank

import (
	"encoding/json"
	"fmt"

	authutils "github.com/forbole/bdjuno/v2/modules/auth"

	tmtypes "github.com/tendermint/tendermint/types"

	banktypes "github.com/cosmos/cosmos-sdk/x/bank/types"
	"github.com/rs/zerolog/log"

	"github.com/forbole/bdjuno/v2/types"
)

<<<<<<< HEAD
// HandleGenesis handles the genesis state of the x/bank module in order to store the initial values
// of the different account balances.
func HandleGenesis(doc *tmtypes.GenesisDoc, appState map[string]json.RawMessage, cdc codec.Codec, db *database.Db) error {
=======
// HandleGenesis implements modules.GenesisModule
func (m *Module) HandleGenesis(doc *tmtypes.GenesisDoc, appState map[string]json.RawMessage) error {
>>>>>>> f5f78b1b
	log.Debug().Str("module", "bank").Msg("parsing genesis")

	// Unmarshal the bank state
	var bankState banktypes.GenesisState
	if err := m.cdc.UnmarshalJSON(appState[banktypes.ModuleName], &bankState); err != nil {
		return fmt.Errorf("error while unmarhshaling bank state: %s", err)
	}

	// Store the balances
	accounts, err := authutils.GetGenesisAccounts(appState, m.cdc)
	if err != nil {
		return fmt.Errorf("error while getting genesis account: %s", err)
	}
	accountsMap := getAccountsMap(accounts)

	var balances []types.AccountBalance
	for _, balance := range bankState.Balances {
		_, ok := accountsMap[balance.Address]
		if !ok {
			continue
		}

		balances = append(balances, types.NewAccountBalance(balance.Address, balance.Coins, doc.InitialHeight))
	}

	return m.db.SaveAccountBalances(balances)
}

func getAccountsMap(accounts []types.Account) map[string]bool {
	var accountsMap = make(map[string]bool, len(accounts))
	for _, account := range accounts {
		accountsMap[account.Address] = true
	}
	return accountsMap
}<|MERGE_RESOLUTION|>--- conflicted
+++ resolved
@@ -14,14 +14,8 @@
 	"github.com/forbole/bdjuno/v2/types"
 )
 
-<<<<<<< HEAD
-// HandleGenesis handles the genesis state of the x/bank module in order to store the initial values
-// of the different account balances.
-func HandleGenesis(doc *tmtypes.GenesisDoc, appState map[string]json.RawMessage, cdc codec.Codec, db *database.Db) error {
-=======
 // HandleGenesis implements modules.GenesisModule
 func (m *Module) HandleGenesis(doc *tmtypes.GenesisDoc, appState map[string]json.RawMessage) error {
->>>>>>> f5f78b1b
 	log.Debug().Str("module", "bank").Msg("parsing genesis")
 
 	// Unmarshal the bank state
