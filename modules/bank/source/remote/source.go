package remote

import (
	"fmt"

	sdk "github.com/cosmos/cosmos-sdk/types"
	"github.com/cosmos/cosmos-sdk/types/query"
	banktypes "github.com/cosmos/cosmos-sdk/x/bank/types"
	"github.com/forbole/juno/v3/node/remote"

	bankkeeper "github.com/forbole/bdjuno/v3/modules/bank/source"
	"github.com/forbole/bdjuno/v3/types"
)

var (
	_ bankkeeper.Source = &Source{}
)

type Source struct {
	*remote.Source
	bankClient banktypes.QueryClient
}

// NewSource builds a new Source instance
func NewSource(source *remote.Source, bankClient banktypes.QueryClient) *Source {
	return &Source{
		Source:     source,
		bankClient: bankClient,
	}
}

// GetBalances implements bankkeeper.Source
func (s Source) GetBalances(addresses []string, height int64) ([]types.AccountBalance, error) {
	ctx := remote.GetHeightRequestContext(s.Ctx, height)

	var balances []types.AccountBalance
	for _, address := range addresses {
		balRes, err := s.bankClient.AllBalances(ctx, &banktypes.QueryAllBalancesRequest{Address: address})
		if err != nil {
			return nil, fmt.Errorf("error while getting all balances: %s", err)
		}

		balances = append(balances, types.NewAccountBalance(
			address,
			balRes.Balances,
			height,
		))
	}

	return balances, nil
}

// GetSupply implements bankkeeper.Source
func (s Source) GetSupply(height int64) (sdk.Coins, error) {
	ctx := remote.GetHeightRequestContext(s.Ctx, height)
<<<<<<< HEAD
	res, err := s.bankClient.TotalSupply(ctx, &banktypes.QueryTotalSupplyRequest{})
	if err != nil {
		return nil, fmt.Errorf("error while getting total supply: %s", err)
=======

	var coins []sdk.Coin
	var nextKey []byte
	var stop = false
	for !stop {
		res, err := s.bankClient.TotalSupply(
			ctx,
			&banktypes.QueryTotalSupplyRequest{
				Pagination: &query.PageRequest{
					Key:   nextKey,
					Limit: 100, // Query 100 supplies at time
				},
			})
		if err != nil {
			return nil, fmt.Errorf("error while getting total supply: %s", err)
		}

		nextKey = res.Pagination.NextKey
		stop = len(res.Pagination.NextKey) == 0
		coins = append(coins, res.Supply...)
>>>>>>> 2a3e297d
	}

	return coins, nil
}<|MERGE_RESOLUTION|>--- conflicted
+++ resolved
@@ -53,11 +53,6 @@
 // GetSupply implements bankkeeper.Source
 func (s Source) GetSupply(height int64) (sdk.Coins, error) {
 	ctx := remote.GetHeightRequestContext(s.Ctx, height)
-<<<<<<< HEAD
-	res, err := s.bankClient.TotalSupply(ctx, &banktypes.QueryTotalSupplyRequest{})
-	if err != nil {
-		return nil, fmt.Errorf("error while getting total supply: %s", err)
-=======
 
 	var coins []sdk.Coin
 	var nextKey []byte
@@ -78,7 +73,6 @@
 		nextKey = res.Pagination.NextKey
 		stop = len(res.Pagination.NextKey) == 0
 		coins = append(coins, res.Supply...)
->>>>>>> 2a3e297d
 	}
 
 	return coins, nil
