--- conflicted
+++ resolved
@@ -15,15 +15,9 @@
 	github.com/proullon/ramsql v0.0.0-20181213202341-817cee58a244
 	github.com/rs/zerolog v1.29.0
 	github.com/spf13/cobra v1.6.1
-<<<<<<< HEAD
-	github.com/stretchr/testify v1.8.1
+	github.com/stretchr/testify v1.8.2
 	github.com/tendermint/tendermint v0.34.24
 	google.golang.org/grpc v1.50.1
-=======
-	github.com/stretchr/testify v1.8.2
-	github.com/tendermint/tendermint v0.34.19
-	google.golang.org/grpc v1.45.0
->>>>>>> 4f63f9b6
 	gopkg.in/yaml.v3 v3.0.1
 )
 
@@ -122,30 +116,16 @@
 	github.com/tendermint/tm-db v0.6.7 // indirect
 	github.com/zondax/hid v0.9.1 // indirect
 	go.etcd.io/bbolt v1.3.6 // indirect
-<<<<<<< HEAD
-	golang.org/x/crypto v0.4.0 // indirect
+	golang.org/x/crypto v0.1.0 // indirect
 	golang.org/x/exp v0.0.0-20220722155223-a9213eeb770e // indirect
-	golang.org/x/net v0.4.0 // indirect
+	golang.org/x/net v0.7.0 // indirect
 	golang.org/x/sync v0.1.0 // indirect
-	golang.org/x/sys v0.3.0 // indirect
-	golang.org/x/term v0.3.0 // indirect
-	golang.org/x/text v0.5.0 // indirect
-	golang.org/x/tools v0.4.0 // indirect
-	google.golang.org/genproto v0.0.0-20221024183307-1bc688fe9f3e // indirect
-	google.golang.org/protobuf v1.28.2-0.20220831092852-f930b1dc76e8 // indirect
-	gopkg.in/check.v1 v1.0.0-20201130134442-10cb98267c6c // indirect
-	gopkg.in/ini.v1 v1.67.0 // indirect
-=======
-	golang.org/x/crypto v0.1.0 // indirect
-	golang.org/x/net v0.7.0 // indirect
-	golang.org/x/sync v0.0.0-20220601150217-0de741cfad7f // indirect
 	golang.org/x/sys v0.5.0 // indirect
 	golang.org/x/term v0.5.0 // indirect
 	golang.org/x/text v0.7.0 // indirect
-	google.golang.org/genproto v0.0.0-20211223182754-3ac035c7e7cb // indirect
-	google.golang.org/protobuf v1.28.1 // indirect
-	gopkg.in/ini.v1 v1.66.2 // indirect
->>>>>>> 4f63f9b6
+	google.golang.org/genproto v0.0.0-20221024183307-1bc688fe9f3e // indirect
+	google.golang.org/protobuf v1.28.2-0.20220831092852-f930b1dc76e8 // indirect
+	gopkg.in/ini.v1 v1.67.0 // indirect
 	gopkg.in/yaml.v2 v2.4.0 // indirect
 )
 
