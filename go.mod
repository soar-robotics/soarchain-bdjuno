module github.com/forbole/bdjuno/v3

go 1.18

require (
	github.com/cosmos/cosmos-sdk v0.45.1
	github.com/forbole/juno/v3 v3.3.1-0.20220803134534-55af63c839ac
	github.com/go-co-op/gocron v1.16.1
	github.com/gogo/protobuf v1.3.3
	github.com/jmoiron/sqlx v1.3.5
	github.com/lib/pq v1.10.4
	github.com/ovrclk/akash v0.15.0-rc14
	github.com/pelletier/go-toml v1.9.4
	github.com/prometheus/client_golang v1.12.1
	github.com/proullon/ramsql v0.0.0-20181213202341-817cee58a244
	github.com/rs/zerolog v1.29.0
	github.com/spf13/cobra v1.6.1
	github.com/stretchr/testify v1.8.2
	github.com/tendermint/tendermint v0.34.19
	google.golang.org/grpc v1.45.0
	gopkg.in/yaml.v3 v3.0.1
)

require (
	filippo.io/edwards25519 v1.0.0-beta.2 // indirect
	github.com/99designs/keyring v1.1.6 // indirect
	github.com/ChainSafe/go-schnorrkel v0.0.0-20200405005733-88cbf1b4c40d // indirect
	github.com/Workiva/go-datastructures v1.0.53 // indirect
	github.com/armon/go-metrics v0.3.10 // indirect
	github.com/beorn7/perks v1.0.1 // indirect
	github.com/bgentry/speakeasy v0.1.0 // indirect
	github.com/blang/semver v3.5.1+incompatible // indirect
	github.com/btcsuite/btcd v0.22.0-beta // indirect
	github.com/cespare/xxhash v1.1.0 // indirect
	github.com/cespare/xxhash/v2 v2.1.2 // indirect
	github.com/coinbase/rosetta-sdk-go v0.6.10 // indirect
	github.com/confio/ics23/go v0.7.0 // indirect
	github.com/cosmos/btcutil v1.0.4 // indirect
	github.com/cosmos/go-bip39 v1.0.0 // indirect
	github.com/cosmos/gorocksdb v1.2.0 // indirect
	github.com/cosmos/iavl v0.17.3 // indirect
	github.com/cosmos/ibc-go/v2 v2.2.0 // indirect
	github.com/cosmos/ledger-cosmos-go v0.11.1 // indirect
	github.com/cosmos/ledger-go v0.9.2 // indirect
	github.com/danieljoos/wincred v1.0.2 // indirect
	github.com/davecgh/go-spew v1.1.2-0.20180830191138-d8f796af33cc // indirect
	github.com/desertbit/timer v0.0.0-20180107155436-c41aec40b27f // indirect
	github.com/dgraph-io/badger/v2 v2.2007.4 // indirect
	github.com/dgraph-io/ristretto v0.1.0 // indirect
	github.com/dgryski/go-farm v0.0.0-20200201041132-a6ae2369ad13 // indirect
	github.com/dustin/go-humanize v1.0.0 // indirect
	github.com/dvsekhvalnov/jose2go v0.0.0-20200901110807-248326c1351b // indirect
	github.com/ericlagergren/decimal v0.0.0-20211103172832-aca2edc11f73 // indirect
	github.com/felixge/httpsnoop v1.0.1 // indirect
	github.com/fsnotify/fsnotify v1.5.1 // indirect
	github.com/go-kit/kit v0.12.0 // indirect
	github.com/go-kit/log v0.2.0 // indirect
	github.com/go-logfmt/logfmt v0.5.1 // indirect
	github.com/go-playground/validator/v10 v10.4.1 // indirect
	github.com/godbus/dbus v0.0.0-20190726142602-4481cbc300e2 // indirect
	github.com/gogo/gateway v1.1.0 // indirect
	github.com/golang/glog v1.0.0 // indirect
	github.com/golang/protobuf v1.5.2 // indirect
	github.com/golang/snappy v0.0.4 // indirect
	github.com/google/btree v1.0.1 // indirect
	github.com/google/orderedcode v0.0.1 // indirect
	github.com/gorilla/handlers v1.5.1 // indirect
	github.com/gorilla/mux v1.8.0 // indirect
	github.com/gorilla/websocket v1.5.0 // indirect
	github.com/grpc-ecosystem/go-grpc-middleware v1.3.0 // indirect
	github.com/grpc-ecosystem/grpc-gateway v1.16.0 // indirect
	github.com/gsterjov/go-libsecret v0.0.0-20161001094733-a6f4afe4910c // indirect
	github.com/gtank/merlin v0.1.1 // indirect
	github.com/gtank/ristretto255 v0.1.2 // indirect
	github.com/hashicorp/go-immutable-radix v1.3.1 // indirect
	github.com/hashicorp/golang-lru v0.5.5-0.20210104140557-80c98217689d // indirect
	github.com/hashicorp/hcl v1.0.1-0.20191016231534-914dc3f8dd7c // indirect
	github.com/hdevalence/ed25519consensus v0.0.0-20210204194344-59a8610d2b87 // indirect
	github.com/improbable-eng/grpc-web v0.14.1 // indirect
	github.com/inconshreveable/mousetrap v1.0.1 // indirect
	github.com/jmhodges/levigo v1.0.1-0.20191019112844-b572e7f4cdac // indirect
	github.com/keybase/go-keychain v0.0.0-20190712205309-48d3d31d256d // indirect
	github.com/klauspost/compress v1.13.6 // indirect
	github.com/libp2p/go-buffer-pool v0.0.3-0.20190619091711-d94255cb3dfc // indirect
	github.com/magiconair/properties v1.8.5 // indirect
	github.com/mattn/go-colorable v0.1.12 // indirect
	github.com/mattn/go-isatty v0.0.14 // indirect
	github.com/matttproud/golang_protobuf_extensions v1.0.2-0.20181231171920-c182affec369 // indirect
	github.com/mimoo/StrobeGo v0.0.0-20181016162300-f8f6d4d2b643 // indirect
	github.com/minio/highwayhash v1.0.2 // indirect
	github.com/mitchellh/mapstructure v1.4.3 // indirect
	github.com/mtibben/percent v0.2.1 // indirect
	github.com/onsi/gomega v1.18.1 // indirect
	github.com/petermattis/goid v0.0.0-20180202154549-b0b1615b78e5 // indirect
	github.com/pkg/errors v0.9.1 // indirect
	github.com/pmezard/go-difflib v1.0.1-0.20181226105442-5d4384ee4fb2 // indirect
	github.com/prometheus/client_model v0.2.0 // indirect
	github.com/prometheus/common v0.32.1 // indirect
	github.com/prometheus/procfs v0.7.3 // indirect
	github.com/rakyll/statik v0.1.7 // indirect
	github.com/rcrowley/go-metrics v0.0.0-20200313005456-10cdbea86bc0 // indirect
	github.com/regen-network/cosmos-proto v0.3.1 // indirect
	github.com/robfig/cron/v3 v3.0.1 // indirect
	github.com/rs/cors v1.8.2 // indirect
	github.com/sasha-s/go-deadlock v0.2.1-0.20190427202633-1595213edefa // indirect
	github.com/satori/go.uuid v1.2.0 // indirect
	github.com/spf13/afero v1.6.0 // indirect
	github.com/spf13/cast v1.4.1 // indirect
	github.com/spf13/jwalterweatherman v1.1.0 // indirect
	github.com/spf13/pflag v1.0.5 // indirect
	github.com/spf13/viper v1.10.1 // indirect
	github.com/subosito/gotenv v1.2.1-0.20190917103637-de67a6614a4d // indirect
	github.com/syndtr/goleveldb v1.0.1-0.20210819022825-2ae1ddf74ef7 // indirect
	github.com/tendermint/btcd v0.1.1 // indirect
	github.com/tendermint/crypto v0.0.0-20191022145703-50d29ede1e15 // indirect
	github.com/tendermint/go-amino v0.16.0 // indirect
	github.com/tendermint/tm-db v0.6.7 // indirect
	github.com/zondax/hid v0.9.0 // indirect
	go.etcd.io/bbolt v1.3.6 // indirect
<<<<<<< HEAD
	golang.org/x/crypto v0.0.0-20211215165025-cf75a172585e // indirect
	golang.org/x/net v0.0.0-20211208012354-db4efeb81f4b // indirect
	golang.org/x/sync v0.0.0-20210220032951-036812b2e83c // indirect
	golang.org/x/sys v0.0.0-20220114195835-da31bd327af9 // indirect
	golang.org/x/term v0.0.0-20210220032956-6a3ed077a48d // indirect
	golang.org/x/text v0.3.7 // indirect
	google.golang.org/genproto v0.0.0-20211208223120-3a66f561d7aa // indirect
	google.golang.org/protobuf v1.27.1 // indirect
=======
	golang.org/x/crypto v0.1.0 // indirect
	golang.org/x/net v0.7.0 // indirect
	golang.org/x/sync v0.0.0-20220601150217-0de741cfad7f // indirect
	golang.org/x/sys v0.5.0 // indirect
	golang.org/x/term v0.5.0 // indirect
	golang.org/x/text v0.7.0 // indirect
	google.golang.org/genproto v0.0.0-20211223182754-3ac035c7e7cb // indirect
	google.golang.org/protobuf v1.28.1 // indirect
>>>>>>> 4f63f9b6
	gopkg.in/ini.v1 v1.66.2 // indirect
	gopkg.in/yaml.v2 v2.4.0 // indirect
	k8s.io/apimachinery v0.21.3 // indirect
	nhooyr.io/websocket v1.8.6 // indirect
)

replace (
	github.com/99designs/keyring => github.com/cosmos/keyring v1.1.7-0.20210622111912-ef00f8ac3d76
	github.com/cosmos/cosmos-sdk => github.com/ovrclk/cosmos-sdk v0.44.5-patches
	github.com/gogo/protobuf => github.com/regen-network/protobuf v1.3.3-alpha.regen.1
	github.com/tendermint/tendermint => github.com/forbole/tendermint v0.34.13-0.20210820072129-a2a4af55563d
	google.golang.org/grpc => google.golang.org/grpc v1.33.2
)<|MERGE_RESOLUTION|>--- conflicted
+++ resolved
@@ -117,7 +117,6 @@
 	github.com/tendermint/tm-db v0.6.7 // indirect
 	github.com/zondax/hid v0.9.0 // indirect
 	go.etcd.io/bbolt v1.3.6 // indirect
-<<<<<<< HEAD
 	golang.org/x/crypto v0.0.0-20211215165025-cf75a172585e // indirect
 	golang.org/x/net v0.0.0-20211208012354-db4efeb81f4b // indirect
 	golang.org/x/sync v0.0.0-20210220032951-036812b2e83c // indirect
@@ -126,16 +125,6 @@
 	golang.org/x/text v0.3.7 // indirect
 	google.golang.org/genproto v0.0.0-20211208223120-3a66f561d7aa // indirect
 	google.golang.org/protobuf v1.27.1 // indirect
-=======
-	golang.org/x/crypto v0.1.0 // indirect
-	golang.org/x/net v0.7.0 // indirect
-	golang.org/x/sync v0.0.0-20220601150217-0de741cfad7f // indirect
-	golang.org/x/sys v0.5.0 // indirect
-	golang.org/x/term v0.5.0 // indirect
-	golang.org/x/text v0.7.0 // indirect
-	google.golang.org/genproto v0.0.0-20211223182754-3ac035c7e7cb // indirect
-	google.golang.org/protobuf v1.28.1 // indirect
->>>>>>> 4f63f9b6
 	gopkg.in/ini.v1 v1.66.2 // indirect
 	gopkg.in/yaml.v2 v2.4.0 // indirect
 	k8s.io/apimachinery v0.21.3 // indirect
